#!/usr/bin/env ruby

$:.unshift File.join(File.dirname(__FILE__), *%w[.. lib])

require 'rubygems'
require 'highline/import'
require 'trollop'
require "sup"

$opts = Trollop::options do
  version "sup-config (sup #{Redwood::VERSION})"
  banner <<EOS
Interactive configuration tool for Sup. Won't destroy existing
configuration.

Usage:
  sup-config

No options.
EOS
end

def axe q, default=nil
  question = if default && !default.empty?
               "#{q} (enter for \"#{default}\"): "
             else
               "#{q}: "
             end
  ans = ask question
  ans.empty? ? default : ans.to_s
end

def axe_yes q, default="n"
  axe(q, default) =~ /^y|yes$/i
end

def build_cmd cmd
  (ENV["RUBY_INVOCATION"] ? ENV["RUBY_INVOCATION"] + " " : "") + File.join(File.dirname($0), cmd)
end

def add_source
  require "sup/util/uri"

  type = nil

  say "Ok, adding a new source."
  choose do |menu|
    menu.prompt = "What type of mail source is it? "
    menu.choice("mbox file") { type = :mbox }
    menu.choice("maildir directory") { type = :maildir }
    menu.choice("gmail account") { type = :gmail }
    menu.choice("Get me out of here!") { return }
  end

  while true do
    say "Ok, now for the details."

    default_labels, components = case type
    when :mbox
      $last_fn ||= ENV["MAIL"]
      fn = axe "What's the full path to the mbox file?", $last_fn
      return if fn.nil? || fn.empty?

      $last_fn = fn
      [Redwood::MBox.suggest_labels_for(fn),
       { :scheme => "mbox", :path => fn }]
    when :maildir
      $last_fn ||= ENV["MAIL"]
      fn = axe "What's the full path to the maildir directory?", $last_fn
      return if fn.nil? || fn.empty?

      $last_fn = fn
      [Redwood::Maildir.suggest_labels_for(fn),
       { :scheme => "maildir", :path => fn }]
    when :gmail
<<<<<<< HEAD
      username = axe "What's your account name ?"
      puts "Ok, got your username."
      [Redwood::GMail.suggested_default_labels,
        {:scheme => "gmail", :userinfo => username, :host => "gmail.com" }]
=======
      username = axe "What's your account name?"
      hostname = axe "What's your domain name?", "gmail.com"
      puts "Ok, got your username and domain name."
      [Redwood::GMail.suggested_default_labels,
        {:scheme => "gmail", :userinfo => username, :host => hostname }]
>>>>>>> 43334a88
    end

    uri = begin
      Redwood::Util::Uri.build components
    rescue URI::Error => e
      say "Whoopsie! I couldn't build a URI from that: #{e.message}"
      if axe_yes("Try again?") then next else return end
    end

    say "I'm going to add this source: #{uri}"
    unless axe("Does that look right?", "y") =~ /^y|yes$/i
      if axe_yes("Try again?") then next else return end
    end

    usual = axe_yes "Does this source ever receive new messages?", "y"
    archive = usual ? axe_yes("Should new messages be automatically archived? (I.e. not appear in your inbox, though still be accessible via search.)") : false

    sync_back = (type == :maildir) ? axe_yes("Should the original Maildir messages be modified to reflect changes like read status, starred messages, etc.?", "y") : false

    labels_str = axe("Enter any labels to be automatically added to all messages from this source, separated by spaces (or 'none')", default_labels.join(","))

    labels = if labels_str =~ /^\s*none\s*$/i
      nil
    else
      labels_str.split(/\s+/)
    end

    cmd = build_cmd "sup-add"
    cmd += " --unusual" unless usual
    cmd += " --archive" if archive
    cmd += " --no-sync-back" unless sync_back
    cmd += " --labels=#{labels.join(',')}" if labels && !labels.empty?
    cmd += " #{uri}"

    puts "Ok, trying to run \"#{cmd}\"..."

    system cmd
    if $?.success?
      say "Great! Added!"
      break
    else
      say "Rats, that failed. You may have to do it manually."
      if axe_yes("Try again?") then next else return end
    end
  end
end

$terminal.wrap_at = :auto
Redwood::start
index = Redwood::Index.init
Redwood::SourceManager.load_sources

say <<EOS
Howdy neighbor! This here's sup-config, ready to help you jack in to
the next generation of digital cyberspace: the text-based email
program. Get ready to be the envy of everyone in your internets
with your amazing keyboarding skills! Jump from email to email with
nary a click of the mouse!

Just answer these simple questions and you'll be on your way.

EOS

account = $config[:accounts][:default]

name = axe "What's your name?", account[:name]
email = axe "What's your (primary) email address?", account[:email]

say "Ok, your from header will look like this:"
say "  From: #{name} <#{email}>"

say "\nDo you have any alternate email addresses that also receive email?"
say "If so, enter them now, separated by spaces."
alts = axe("Alternate email addresses", account[:alternates].join(" ")).split(/\s+/)

sigfn = axe "What file contains your signature?", account[:signature]
editor = axe "What editor would you like to use?", $config[:editor]

$config[:accounts][:default][:name] = name
$config[:accounts][:default][:email] = email
$config[:accounts][:default][:alternates] = alts
$config[:accounts][:default][:signature] = sigfn
$config[:editor] = editor

done = false
until done
  say "\nNow, we'll tell Sup where to find all your email."
  Redwood::SourceManager.load_sources
  say "Current sources:"
  if Redwood::SourceManager.sources.empty?
    say "  No sources!"
  else
    Redwood::SourceManager.sources.each { |s| puts "* #{s}" }
  end

  say "\n"
  choose do |menu|
    menu.prompt = "Your wish? "
    menu.choice("Add a new source.") { add_source }
    menu.choice("Done adding sources!") { done = true }
  end
end

say "\nSup needs to know where to store your sent messages."
say "Only sources capable of storing mail will be listed.\n\n"

Redwood::SourceManager.load_sources
if Redwood::SourceManager.sources.empty?
  say "\nUsing the default sup://sent, since you haven't configured other sources yet."
  $config[:sent_source] = 'sup://sent'
else
  # this handles the event that source.yaml already contains the SentLoader
  # source.
  have_sup_sent = false

  choose do |menu|
    menu.prompt = "Store my sent mail in? "

    menu.choice('Default (an mbox in ~/.sup, aka sup://sent)') { $config[:sent_source] = 'sup://sent'} unless have_sup_sent

    valid_sents = Redwood::SourceManager.sources.each do |s|
      have_sup_sent = true if s.to_s.eql?('sup://sent')
      menu.choice(s.to_s) { $config[:sent_source] = s.to_s } if s.respond_to? :store_message
    end
  end
end

Redwood::save_yaml_obj $config, Redwood::CONFIG_FN, false, true

say "Ok, I've saved you up a nice lil' #{Redwood::CONFIG_FN}."

say <<EOS

The final step is to import all your messages into the Sup index.
Depending on how many messages are in the sources, this could take
quite a while.

EOS

if axe_yes "Run sup-sync to import all messages now?"
  while true
    cmd = build_cmd("sup-sync") + " --all-sources"
    puts "Ok, trying to run \"#{cmd}\"..."
    system cmd
    if $?.success?
      say "Great! It worked!"
      break
    else
      say "Rats, that failed. You may have to do it manually."
      if axe_yes("Try again?") then next else break end
    end
  end
end

index.load

say <<EOS

Okee doke, you've got yourself an index of #{index.size} messages. Looks
like you're ready to jack in to cyberspace there, cowboy.

Just one last command:

  #{build_cmd "sup"}

Have fun!
EOS<|MERGE_RESOLUTION|>--- conflicted
+++ resolved
@@ -73,18 +73,11 @@
       [Redwood::Maildir.suggest_labels_for(fn),
        { :scheme => "maildir", :path => fn }]
     when :gmail
-<<<<<<< HEAD
-      username = axe "What's your account name ?"
-      puts "Ok, got your username."
-      [Redwood::GMail.suggested_default_labels,
-        {:scheme => "gmail", :userinfo => username, :host => "gmail.com" }]
-=======
       username = axe "What's your account name?"
       hostname = axe "What's your domain name?", "gmail.com"
       puts "Ok, got your username and domain name."
       [Redwood::GMail.suggested_default_labels,
         {:scheme => "gmail", :userinfo => username, :host => hostname }]
->>>>>>> 43334a88
     end
 
     uri = begin
