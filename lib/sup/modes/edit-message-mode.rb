require 'tempfile'
require 'socket' # just for gethostname!
require 'pathname'

module Redwood

class SendmailCommandFailed < StandardError; end

class EditMessageMode < LineCursorMode
  DECORATION_LINES = 1

  FORCE_HEADERS = %w(From To Cc Bcc Subject)
  MULTI_HEADERS = %w(To Cc Bcc)
  NON_EDITABLE_HEADERS = %w(Message-id Date)

  HookManager.register "signature", <<EOS
Generates a message signature.
Variables:
      header: an object that supports string-to-string hashtable-style access
              to the raw headers for the message. E.g., header["From"],
              header["To"], etc.
  from_email: the email part of the From: line, or nil if empty
Return value:
  A string (multi-line ok) containing the text of the signature, or nil to
  use the default signature, or :none for no signature.
EOS

  HookManager.register "before-edit", <<EOS
Modifies message body and headers before editing a new message. Variables
should be modified in place.
Variables:
	header: a hash of headers. See 'signature' hook for documentation.
	body: an array of lines of body text.
Return value:
	none
EOS

  HookManager.register "mentions-attachments", <<EOS
Detects if given message mentions attachments the way it is probable
that there should be files attached to the message.
Variables:
	header: a hash of headers. See 'signature' hook for documentation.
	body: an array of lines of body text.
Return value:
	True if attachments are mentioned.
EOS

  HookManager.register "crypto-mode", <<EOS
Modifies cryptography settings based on header and message content, before
editing a new message. This can be used to set, for example, default cryptography
settings.
Variables:
    header: a hash of headers. See 'signature' hook for documentation.
    body: an array of lines of body text.
    crypto_selector: the UI element that controls the current cryptography setting.
Return value:
     none
EOS

  HookManager.register "sendmail", <<EOS
Sends the given mail. If this hook doesn't exist, the sendmail command
configured for the account is used.
The message will be saved after this hook is run, so any modification to it
will be recorded.
Variables:
    message: RMail::Message instance of the mail to send
    account: Account instance matching the From address
Return value:
     True if mail has been sent successfully, false otherwise.
EOS

  attr_reader :status
  attr_accessor :body, :header
  bool_reader :edited

  register_keymap do |k|
    k.add :send_message, "Send message", 'y'
    k.add :edit_message_or_field, "Edit selected field", 'e'
    k.add :edit_to, "Edit To:", 't'
    k.add :edit_cc, "Edit Cc:", 'c'
    k.add :edit_subject, "Edit Subject", 's'
    k.add :edit_message, "Edit message", :enter
    k.add :edit_message_async, "Edit message asynchronously", 'E'
    k.add :save_as_draft, "Save as draft", 'P'
    k.add :attach_file, "Attach a file", 'a'
    k.add :delete_attachment, "Delete an attachment", 'd'
    k.add :move_cursor_right, "Move selector to the right", :right, 'l'
    k.add :move_cursor_left, "Move selector to the left", :left, 'h'
  end

  def initialize opts={}
    @header = opts.delete(:header) || {}
    @header_lines = []

    @body = opts.delete(:body) || []
    @body += sig_lines if $config[:edit_signature] && !opts.delete(:have_signature)

    if opts[:attachments]
      @attachments = opts[:attachments].values
      @attachment_names = opts[:attachments].keys
    else
      @attachments = []
      @attachment_names = []
    end

    begin
      hostname = File.open("/etc/mailname", "r").gets.chomp
    rescue
        nil
    end
    hostname = Socket.gethostname if hostname.nil? or hostname.empty?

    @message_id = "<#{Time.now.to_i}-sup-#{rand 10000}@#{hostname}>"
    @edited = false
    @selectors = []
    @selector_label_width = 0
    @async_mode = nil

    # only show account selector if there is more than one email address
    if $config[:account_selector] && AccountManager.user_emails.length > 1
      ## Duplicate e-mail strings to prevent a "can't modify frozen
      ## object" crash triggered by the String::display_length()
      ## method in util.rb
      user_emails_copy = []
      AccountManager.user_emails.each { |e| user_emails_copy.push e.dup }

      @account_selector =
        HorizontalSelector.new "Account:", AccountManager.user_emails + [nil], user_emails_copy + ["Customized"]

      if @header["From"] =~ /<?(\S+@(\S+?))>?$/
        @account_selector.set_to $1
        @account_user = ""
      else
        @account_selector.set_to nil
        @account_user = @header["From"]
      end

      add_selector @account_selector
    end

    @crypto_selector =
      if CryptoManager.have_crypto?
        HorizontalSelector.new "Crypto:", [:none] + CryptoManager::OUTGOING_MESSAGE_OPERATIONS.keys, ["None"] + CryptoManager::OUTGOING_MESSAGE_OPERATIONS.values
      end
    add_selector @crypto_selector if @crypto_selector

    HookManager.run "before-edit", :header => @header, :body => @body
    if @crypto_selector
      HookManager.run "crypto-mode", :header => @header, :body => @body, :crypto_selector => @crypto_selector
    end

    super opts
    regen_text
  end

  def lines; @text.length + (@selectors.empty? ? 0 : (@selectors.length + DECORATION_LINES)) end

  def [] i
    if @selectors.empty?
      @text[i]
    elsif i < @selectors.length
      @selectors[i].line @selector_label_width
    elsif i == @selectors.length
      ""
    else
      @text[i - @selectors.length - DECORATION_LINES]
    end
  end

  ## hook for subclasses. i hate this style of programming.
  def handle_new_text header, body; end

  def edit_message_or_field
    lines = DECORATION_LINES + @selectors.size
    if lines > curpos
      return
    elsif (curpos - lines) >= @header_lines.length
      edit_message
    else
      edit_field @header_lines[curpos - lines]
    end
  end

  def edit_to; edit_field "To" end
  def edit_cc; edit_field "Cc" end
  def edit_subject; edit_field "Subject" end

  def edit_message
    old_from = @header["From"] if @account_selector

    @file = Tempfile.new "sup.#{self.class.name.gsub(/.*::/, '').camel_to_hyphy}"
    @file.puts format_headers(@header - NON_EDITABLE_HEADERS).first
    @file.puts
    @file.puts @body.join("\n")
    @file.close

    editor = $config[:editor] || ENV['EDITOR'] || "/usr/bin/vi"

    mtime = File.mtime @file.path
    BufferManager.shell_out "#{editor} #{@file.path}"
    @edited = true if File.mtime(@file.path) > mtime

    return @edited unless @edited

    header, @body = parse_file @file.path
    @header = header - NON_EDITABLE_HEADERS

    if @account_selector and @header["From"] != old_from
      @account_user = @header["From"]
      @account_selector.set_to nil
    end

    handle_new_text @header, @body
    rerun_crypto_selector_hook
    update

    @edited
  end

  def edit_message_async
    @file = Tempfile.new ["sup.#{self.class.name.gsub(/.*::/, '').camel_to_hyphy}", ".eml"]
    @file.puts format_headers(@header - NON_EDITABLE_HEADERS).first
    @file.puts
    @file.puts @body.join("\n")
    @file.close

    @mtime = File.mtime @file.path

    # put up buffer saying you can now edit the message in another
    # terminal or app, and continue to use sup in the meantime.
    subject = @header["Subject"] || ""
    @async_mode = EditMessageAsyncMode.new self, @file.path, subject
    BufferManager.spawn "Waiting for message \"#{subject}\" to be finished", @async_mode

    # hide ourselves, and wait for signal to resume from async mode ...
    buffer.hidden = true
  end

  def edit_message_async_resume being_killed=false
    buffer.hidden = false
    @async_mode = nil
    BufferManager.raise_to_front buffer if !being_killed

    @edited = true if File.mtime(@file.path) > @mtime

    header, @body = parse_file @file.path
    @header = header - NON_EDITABLE_HEADERS
    handle_new_text @header, @body
    update

    true
  end

  def killable?
    if !@async_mode.nil?
      return false if !@async_mode.killable?
      if File.mtime(@file.path) > @mtime
        @edited = true
        header, @body = parse_file @file.path
        @header = header - NON_EDITABLE_HEADERS
        handle_new_text @header, @body
        update
      end
    end
    !edited? || BufferManager.ask_yes_or_no("Discard message?")
  end

  def unsaved?; edited? end

  def attach_file
    fn = BufferManager.ask_for_filename :attachment, "File name (enter for browser): "
    return unless fn
    begin
      Dir[fn].each do |f|
        @attachments << RMail::Message.make_file_attachment(f)
        @attachment_names << f
      end
      update
    rescue SystemCallError => e
      BufferManager.flash "Can't read #{fn}: #{e.message}"
    end
  end

  def delete_attachment
    i = curpos - @attachment_lines_offset - DECORATION_LINES - 1
    if i >= 0 && i < @attachments.size && BufferManager.ask_yes_or_no("Delete attachment #{@attachment_names[i]}?")
      @attachments.delete_at i
      @attachment_names.delete_at i
      update
    end
  end

protected

  def rerun_crypto_selector_hook
    if @crypto_selector && !@crypto_selector.changed_by_user
      HookManager.run "crypto-mode", :header => @header, :body => @body, :crypto_selector => @crypto_selector
    end
  end

  def mime_encode string
    string = [string].pack('M') # basic quoted-printable
    string.gsub!(/=\n/,'')      # .. remove trailing newline
    string.gsub!(/_/,'=5F')     # .. encode underscores
    string.gsub!(/\?/,'=3F')    # .. encode question marks
    string.gsub!(/ /,'_')       # .. translate space to underscores
    "=?utf-8?q?#{string}?="
  end

  def mime_encode_subject string
    return string if string.ascii_only?
    mime_encode string
  end

  RE_ADDRESS = /(.+)( <.*@.*>)/

  # Encode "bælammet mitt <user@example.com>" into
  # "=?utf-8?q?b=C3=A6lammet_mitt?= <user@example.com>
  def mime_encode_address string
    return string if string.ascii_only?
    string.sub(RE_ADDRESS) { |match| mime_encode($1) + $2 }
  end

  def move_cursor_left
    if curpos < @selectors.length
      @selectors[curpos].roll_left
      buffer.mark_dirty
      update if @account_selector
    else
      col_left
    end
  end

  def move_cursor_right
    if curpos < @selectors.length
      @selectors[curpos].roll_right
      buffer.mark_dirty
      update if @account_selector
    else
      col_right
    end
  end

  def add_selector s
    @selectors << s
    @selector_label_width = [@selector_label_width, s.label.length].max
  end

  def update
    if @account_selector
      if @account_selector.val.nil?
        @header["From"] = @account_user
      else
        @header["From"] = AccountManager.full_address_for @account_selector.val
      end
    end

    regen_text
    buffer.mark_dirty if buffer
  end

  def regen_text
    header, @header_lines = format_headers(@header - NON_EDITABLE_HEADERS) + [""]
    @text = header + [""] + @body
    @text += sig_lines unless $config[:edit_signature]

    @attachment_lines_offset = 0

    unless @attachments.empty?
      @text += [""]
      @attachment_lines_offset = @text.length
      @text += (0 ... @attachments.size).map { |i| [[:attachment_color, "+ Attachment: #{@attachment_names[i]} (#{@attachments[i].body.size.to_human_size})"]] }
    end
  end

  def parse_file fn
    File.open(fn) do |f|
      header = Source.parse_raw_email_header(f).inject({}) { |h, (k, v)| h[k.capitalize] = v; h } # lousy HACK
      body = f.readlines.map { |l| l.chomp }

      header.delete_if { |k, v| NON_EDITABLE_HEADERS.member? k }
      header.each { |k, v| header[k] = parse_header k, v }

      [header, body]
    end
  end

  def parse_header k, v
    if MULTI_HEADERS.include?(k)
      v.split_on_commas.map do |name|
        (p = ContactManager.contact_for(name)) && p.full_address || name
      end
    else
      v
    end
  end

  def format_headers header
    header_lines = []
    headers = (FORCE_HEADERS + (header.keys - FORCE_HEADERS)).map do |h|
      lines = make_lines "#{h}:", header[h]
      lines.length.times { header_lines << h }
      lines
    end.flatten.compact
    [headers, header_lines]
  end

  def make_lines header, things
    case things
    when nil, []
      [header + " "]
    when String
      [header + " " + things]
    else
      if things.empty?
        [header]
      else
        things.map_with_index do |name, i|
          raise "an array: #{name.inspect} (things #{things.inspect})" if Array === name
          if i == 0
            header + " " + name
          else
            (" " * (header.display_length + 1)) + name
          end + (i == things.length - 1 ? "" : ",")
        end
      end
    end
  end

  def send_message
    return false if !edited? && !BufferManager.ask_yes_or_no("Message unedited. Really send?")
    return false if $config[:confirm_no_attachments] && mentions_attachments? && @attachments.size == 0 && !BufferManager.ask_yes_or_no("You haven't added any attachments. Really send?")#" stupid ruby-mode
    return false if $config[:confirm_top_posting] && top_posting? && !BufferManager.ask_yes_or_no("You're top-posting. That makes you a bad person. Really send?") #" stupid ruby-mode

    from_email =
      if @header["From"] =~ /<?(\S+@(\S+?))>?$/
        $1
      else
        AccountManager.default_account.email
      end

    acct = AccountManager.account_for(from_email) || AccountManager.default_account
    BufferManager.flash "Sending..."

    begin
      date = Time.now
      m = build_message date

      if HookManager.enabled? "sendmail"
    if not HookManager.run "sendmail", :message => m, :account => acct
          warn "Sendmail hook was not successful"
          return false
    end
      else
        IO.popen(acct.sendmail, "w") { |p| p.puts m }
        raise SendmailCommandFailed, "Couldn't execute #{acct.sendmail}" unless $? == 0
      end

      SentManager.write_sent_message(date, from_email) { |f| f.puts sanitize_body(m.to_s) }
      BufferManager.kill_buffer buffer
      BufferManager.flash "Message sent!"
      true
    rescue SystemCallError, SendmailCommandFailed, CryptoManager::Error => e
      warn "Problem sending mail: #{e.message}"
      BufferManager.flash "Problem sending mail: #{e.message}"
      false
    end
  end

  def save_as_draft
    DraftManager.write_draft { |f| write_message f, false }
    BufferManager.kill_buffer buffer
    BufferManager.flash "Saved for later editing."
  end

  def build_message date
    m = RMail::Message.new
    m.header["Content-Type"] = "text/plain; charset=#{$encoding}"
    m.body = @body.join("\n")
    m.body += sig_lines.join("\n") unless $config[:edit_signature]
    ## body must end in a newline or GPG signatures will be WRONG!
    m.body += "\n" unless m.body =~ /\n\Z/

    ## there are attachments, so wrap body in an attachment of its own
    unless @attachments.empty?
      body_m = m
      body_m.header["Content-Disposition"] = "inline"
      m = RMail::Message.new

      m.add_part body_m
      @attachments.each { |a| m.add_part a }
    end

    ## do whatever crypto transformation is necessary
    if @crypto_selector && @crypto_selector.val != :none
      from_email = Person.from_address(@header["From"]).email
      to_email = [@header["To"], @header["Cc"], @header["Bcc"]].flatten.compact.map { |p| Person.from_address(p).email }
      if m.multipart?
        m.each_part {|p| p = transfer_encode p}
      else
        m = transfer_encode m
      end

      m = CryptoManager.send @crypto_selector.val, from_email, to_email, m
    end

    ## finally, set the top-level headers
    @header.each do |k, v|
      next if v.nil? || v.empty?
      m.header[k] =
        case v
        when String
          k.match(/subject/i) ? mime_encode_subject(v) : mime_encode_address(v)
        when Array
          v.map { |v| mime_encode_address v }.join ", "
        end
    end

    m.header["Date"] = date.rfc2822
    m.header["Message-Id"] = @message_id
    m.header["User-Agent"] = "Sup/#{Redwood::VERSION}"
    m.header["Content-Transfer-Encoding"] ||= '8bit'
    m.header["MIME-Version"] = "1.0" if m.multipart?
    m
  end

  ## TODO: remove this. redundant with write_full_message_to.
  ##
  ## this is going to change soon: draft messages (currently written
  ## with full=false) will be output as yaml.
  def write_message f, full=true, date=Time.now
    raise ArgumentError, "no pre-defined date: header allowed" if @header["Date"]
    f.puts format_headers(@header).first
    f.puts <<EOS
Date: #{date.rfc2822}
Message-Id: #{@message_id}
EOS
    if full
      f.puts <<EOS
Mime-Version: 1.0
Content-Type: text/plain; charset=us-ascii
Content-Disposition: inline
User-Agent: Redwood/#{Redwood::VERSION}
EOS
    end

    f.puts
    f.puts sanitize_body(@body.join("\n"))
    f.puts sig_lines if full unless $config[:edit_signature]
  end

protected

  def edit_field field
    case field
    when "Subject"
      text = BufferManager.ask :subject, "Subject: ", @header[field]
       if text
         @header[field] = parse_header field, text
         update
       end
    else
      default = case field
        when *MULTI_HEADERS
          @header[field] ||= []
          @header[field].join(", ")
        else
          @header[field]
        end

      contacts = BufferManager.ask_for_contacts :people, "#{field}: ", default
      if contacts
        text = contacts.map { |s| s.full_address }.join(", ")
        @header[field] = parse_header field, text
<<<<<<< HEAD
=======

        if @account_selector and field == "From"
          @account_user = @header["From"]
          @account_selector.set_to nil
        end

>>>>>>> e5eae033
        rerun_crypto_selector_hook
        update
      end
    end
  end

private

  def sanitize_body body
    body.gsub(/^From /, ">From ")
  end

  def mentions_attachments?
    if HookManager.enabled? "mentions-attachments"
      HookManager.run "mentions-attachments", :header => @header, :body => @body
    else
      @body.any? {  |l| l =~ /^[^>]/ && l =~ /\battach(ment|ed|ing|)\b/i }
    end
  end

  def top_posting?
    @body.join("\n") =~ /(\S+)\s*Excerpts from.*\n(>.*\n)+\s*\Z/
  end

  def sig_lines
    p = Person.from_address(@header["From"])
    from_email = p && p.email

    ## first run the hook
    hook_sig = HookManager.run "signature", :header => @header, :from_email => from_email

    return [] if hook_sig == :none
    return ["", "-- "] + hook_sig.split("\n") if hook_sig

    ## no hook, do default signature generation based on config.yaml
    return [] unless from_email
    sigfn = (AccountManager.account_for(from_email) ||
             AccountManager.default_account).signature

    if sigfn && File.exists?(sigfn)
      ["", "-- "] + File.readlines(sigfn).map { |l| l.chomp }
    else
      []
    end
  end

  def transfer_encode msg_part
    ## return the message unchanged if it's already encoded
    if (msg_part.header["Content-Transfer-Encoding"] == "base64" ||
        msg_part.header["Content-Transfer-Encoding"] == "quoted-printable")
      return msg_part
    end

    ## encode to quoted-printable for all text/* MIME types,
    ## use base64 otherwise
    if msg_part.header["Content-Type"] =~ /text\/.*/
      msg_part.header["Content-Transfer-Encoding"] = 'quoted-printable'
      msg_part.body = [msg_part.body].pack('M')
    else
      msg_part.header["Content-Transfer-Encoding"] = 'base64'
      msg_part.body = [msg_part.body].pack('m')
    end
    msg_part
  end
end

end<|MERGE_RESOLUTION|>--- conflicted
+++ resolved
@@ -572,15 +572,12 @@
       if contacts
         text = contacts.map { |s| s.full_address }.join(", ")
         @header[field] = parse_header field, text
-<<<<<<< HEAD
-=======
 
         if @account_selector and field == "From"
           @account_user = @header["From"]
           @account_selector.set_to nil
         end
 
->>>>>>> e5eae033
         rerun_crypto_selector_hook
         update
       end
