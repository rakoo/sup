require 'pp'

module Redwood

class Console
  def initialize mode
    @mode = mode
  end

  def query(query)
    Enumerable::Enumerator.new(Index, :each_message, Index.parse_query(query))
  end

  def add_labels(query, *labels)
    query(query).each { |m| m.labels += labels; m.save Index }
  end

  def remove_labels(query, *labels)
    query(query).each { |m| m.labels -= labels; m.save Index }
  end

  def xapian; Index.instance.instance_variable_get :@xapian; end
  def ferret; Index.instance.instance_variable_get :@index; end

  ## files that won't cause problems when reloaded
  ## TODO expand this list / convert to blacklist
  RELOAD_WHITELIST = %w(sup/xapian_index.rb sup/modes/console-mode.rb)

  def reload
    old_verbose = $VERBOSE
    $VERBOSE = nil
    old_features = $".dup
    begin
      fs = $".grep(/^sup\//)
      fs.reject! { |f| not RELOAD_WHITELIST.member? f }
      fs.each { |f| $".delete f }
      fs.each do |f|
        @mode << "reloading #{f}\n"
        begin
          require f
        rescue LoadError => e
          raise unless e.message =~ /no such file to load/
        end
      end
    rescue Exception
      $".clear
      $".concat old_features
      raise
    ensure
      $VERBOSE = old_verbose
    end
    true
  end

  def clear_hooks
    HookManager.clear
    nil
  end
end

class ConsoleMode < LogMode
  register_keymap do |k|
    k.add :run, "Restart evaluation", 'e'
  end

  def initialize
<<<<<<< HEAD
    super "console"
    @binding = Console.new(self).instance_eval { binding }
=======
    super
    @console = Console.new self
    @binding = @console.instance_eval { binding }
    self << <<EOS
Sup #{VERSION} console.
Available commands: #{(@console.methods - Object.methods) * ", "}
Ctrl-g stops evaluation; 'e' restarts it.

EOS
>>>>>>> 8b6d66b4
  end

  def execute cmd
    begin
      self << ">> #{cmd}\n"
      ret = eval cmd, @binding
      self << "=> #{ret.pretty_inspect}\n"
    rescue Exception
      self << "#{$!.class}: #{$!.message}\n"
      clean_backtrace = []
      $!.backtrace.each { |l| break if l =~ /console-mode/; clean_backtrace << l }
      clean_backtrace.each { |l| self << "#{l}\n" }
    end
  end

  def prompt
    BufferManager.ask :console, "eval: "
  end

  def run
    while true
      cmd = prompt or return
      execute cmd
    end
  end
end

end<|MERGE_RESOLUTION|>--- conflicted
+++ resolved
@@ -64,11 +64,7 @@
   end
 
   def initialize
-<<<<<<< HEAD
     super "console"
-    @binding = Console.new(self).instance_eval { binding }
-=======
-    super
     @console = Console.new self
     @binding = @console.instance_eval { binding }
     self << <<EOS
@@ -77,7 +73,6 @@
 Ctrl-g stops evaluation; 'e' restarts it.
 
 EOS
->>>>>>> 8b6d66b4
   end
 
   def execute cmd
