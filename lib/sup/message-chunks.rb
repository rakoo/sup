require 'tempfile'

## Here we define all the "chunks" that a message is parsed
## into. Chunks are used by ThreadViewMode to render a message. Chunks
## are used for both MIME stuff like attachments, for Sup's parsing of
## the message body into text, quote, and signature regions, and for
## notices like "this message was decrypted" or "this message contains
## a valid signature"---basically, anything we want to differentiate
## at display time.
##
## A chunk can be inlineable, expandable, or viewable. If it's
## inlineable, #color and #lines are called and the output is treated
## as part of the message text. This is how Text and one-line Quotes
## and Signatures work.
##
## If it's not inlineable but is expandable, #patina_color and
## #patina_text are called to generate a "patina" (a one-line widget,
## basically), and the user can press enter to toggle the display of
## the chunk content, which is generated from #color and #lines as
## above. This is how Quote, Signature, and most widgets
## work. Exandable chunks can additionally define #initial_state to be
## :open if they want to start expanded (default is to start collapsed).
##
## If it's not expandable but is viewable, a patina is displayed using
## #patina_color and #patina_text, but no toggling is allowed. Instead,
## if #view! is defined, pressing enter on the widget calls view! and
## (if that returns false) #to_s. Otherwise, enter does nothing. This
##  is how non-inlineable attachments work.
##
## Independent of all that, a chunk can be quotable, in which case it's
## included as quoted text during a reply. Text, Quotes, and mime-parsed
## attachments are quotable; Signatures are not.

## monkey-patch time: make temp files have the right extension
class Tempfile
  def make_tmpname basename, n
    sprintf '%d-%d-%s', $$, n, basename
  end
end


module Redwood
module Chunk
  WRAP_LEN = 80 # wrap messages and text attachments at this width

  class Attachment
    HookManager.register "mime-decode", <<EOS
Decodes a MIME attachment into text form. The text will be displayed
directly in Sup. For attachments that you wish to use a separate program
to view (e.g. images), you should use the mime-view hook instead.

Variables:
   content_type: the content-type of the message
       filename: the filename of the attachment as saved to disk
  sibling_types: if this attachment is part of a multipart MIME attachment,
                 an array of content-types for all attachments. Otherwise,
                 the empty array.
Return value:
  The decoded text of the attachment, or nil if not decoded.
EOS

    HookManager.register "mime-view", <<EOS
Views a non-text MIME attachment. This hook allows you to run
third-party programs for attachments that require such a thing (e.g.
images). To instead display a text version of the attachment directly in
Sup, use the mime-decode hook instead.

Note that by default (at least on systems that have a run-mailcap command),
Sup uses the default mailcap handler for the attachment's MIME type. If
you want a particular behavior to be global, you may wish to change your
mailcap instead.

Variables:
   content_type: the content-type of the attachment
       filename: the filename of the attachment as saved to disk
Return value:
  True if the viewing was successful, false otherwise. If false, calling
  /usr/bin/run-mailcap will be tried.
EOS
#' stupid ruby-mode

    ## raw_content is the post-MIME-decode content. this is used for
    ## saving the attachment to disk.
    attr_reader :content_type, :filename, :lines, :raw_content
    bool_reader :quotable

    def initialize content_type, filename, encoded_content, sibling_types
      @content_type = content_type
      @filename = filename
      @quotable = false # changed to true if we can parse it through the
                        # mime-decode hook, or if it's plain text
      @raw_content =
        if encoded_content.body
          encoded_content.decode
        else
          "For some bizarre reason, RubyMail was unable to parse this attachment.\n"
        end

      text =
        case @content_type
        when /^text\/plain\b/
          Iconv.easy_decode $encoding, encoded_content.charset || $encoding, @raw_content
        else
          HookManager.run "mime-decode", :content_type => content_type,
                          :filename => lambda { write_to_disk },
                          :sibling_types => sibling_types
        end

      @lines = nil
      if text
        @lines = text.gsub("\r\n", "\n").gsub(/\t/, "        ").gsub(/\r/, "").split("\n")
        @lines = lines.map {|l| l.chomp.wrap WRAP_LEN}.flatten
        @quotable = true
      end
    end

    def color; :none end
    def patina_color; :attachment_color end
    def patina_text
      if expandable?
        "Attachment: #{filename} (#{lines.length} lines)"
      else
        "Attachment: #{filename} (#{content_type}; #{@raw_content.size.to_human_size})"
      end
    end

    ## an attachment is exapndable if we've managed to decode it into
    ## something we can display inline. otherwise, it's viewable.
    def inlineable?; false end
    def expandable?; !viewable? end
    def initial_state; :open end
    def viewable?; @lines.nil? end
    def view_default! path
<<<<<<< HEAD
      cmd = "/usr/bin/run-mailcap --action=view '#{@content_type}:#{path}' 2>/dev/null"
      debug "running: #{cmd.inspect}"
      system cmd
=======
      cmd = "/usr/bin/run-mailcap --action=view '#{@content_type}:#{path}'"
      Redwood::log "running: #{cmd.inspect}"
      BufferManager.shell_out(cmd)
>>>>>>> 149062cd
      $? == 0
    end

    def view!
      path = write_to_disk
      ret = HookManager.run "mime-view", :content_type => @content_type,
                                         :filename => path
      ret || view_default!(path)
    end

    def write_to_disk
      file = Tempfile.new(@filename || "sup-attachment")
      file.print @raw_content
      file.close
      file.path
    end

    ## used when viewing the attachment as text
    def to_s
      @lines || @raw_content
    end
  end

  class Text

    attr_reader :lines
    def initialize lines
      @lines = lines.map { |l| l.chomp.wrap WRAP_LEN }.flatten # wrap

      ## trim off all empty lines except one
      @lines.pop while @lines.length > 1 && @lines[-1] =~ /^\s*$/ && @lines[-2] =~ /^\s*$/
    end

    def inlineable?; true end
    def quotable?; true end
    def expandable?; false end
    def viewable?; false end
    def color; :none end
  end

  class Quote
    attr_reader :lines
    def initialize lines
      @lines = lines
    end
    
    def inlineable?; @lines.length == 1 end
    def quotable?; true end
    def expandable?; !inlineable? end
    def viewable?; false end

    def patina_color; :quote_patina_color end
    def patina_text; "(#{lines.length} quoted lines)" end
    def color; :quote_color end
  end

  class Signature
    attr_reader :lines
    def initialize lines
      @lines = lines
    end

    def inlineable?; @lines.length == 1 end
    def quotable?; false end
    def expandable?; !inlineable? end
    def viewable?; false end

    def patina_color; :sig_patina_color end
    def patina_text; "(#{lines.length}-line signature)" end
    def color; :sig_color end
  end

  class EnclosedMessage
    attr_reader :lines
    def initialize from, body
      @from = from
      @lines = body.split "\n"
    end

    def from
      @from ? @from.longname : "unknown sender"
    end

    def inlineable?; false end
    def quotable?; false end
    def expandable?; true end
    def initial_state; :closed end
    def viewable?; false end

    def patina_color; :generic_notice_patina_color end
    def patina_text; "Begin enclosed message from #{from} (#{@lines.length} lines)" end

    def color; :quote_color end
  end

  class CryptoNotice
    attr_reader :lines, :status, :patina_text

    def initialize status, description, lines=[]
      @status = status
      @patina_text = description
      @lines = lines
    end

    def patina_color
      case status
      when :valid then :cryptosig_valid_color
      when :invalid then :cryptosig_invalid_color
      else :cryptosig_unknown_color
      end
    end
    def color; patina_color end

    def inlineable?; false end
    def quotable?; false end
    def expandable?; !@lines.empty? end
    def viewable?; false end
  end
end
end<|MERGE_RESOLUTION|>--- conflicted
+++ resolved
@@ -131,15 +131,9 @@
     def initial_state; :open end
     def viewable?; @lines.nil? end
     def view_default! path
-<<<<<<< HEAD
-      cmd = "/usr/bin/run-mailcap --action=view '#{@content_type}:#{path}' 2>/dev/null"
+      cmd = "/usr/bin/run-mailcap --action=view '#{@content_type}:#{path}'"
       debug "running: #{cmd.inspect}"
-      system cmd
-=======
-      cmd = "/usr/bin/run-mailcap --action=view '#{@content_type}:#{path}'"
-      Redwood::log "running: #{cmd.inspect}"
       BufferManager.shell_out(cmd)
->>>>>>> 149062cd
       $? == 0
     end
 
