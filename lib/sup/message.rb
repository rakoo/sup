--- conflicted
+++ resolved
@@ -292,7 +292,6 @@
   end
 
   def sync_back
-<<<<<<< HEAD
     debug "message: syncing back: #{@id}"
 
     # syncing other type of syncbacks
@@ -323,11 +322,6 @@
         UpdateManager.relay self, :updated, self
       end
     end
-=======
-    @locations.map { |l| l.sync_back @labels, self }.any? do
-      UpdateManager.relay self, :updated, self
-    end
->>>>>>> f27661b1
   end
 
   def merge_labels_from_locations merge_labels
@@ -765,14 +759,8 @@
 
   def sync_back labels, message
     synced = false
-<<<<<<< HEAD
     source.synchronize do
       new_info = source.sync_back(@info, labels, message) if source.syncable
-=======
-    return synced unless sync_back_enabled? and valid?
-    source.synchronize do
-      new_info = source.sync_back(@info, labels)
->>>>>>> f27661b1
       if new_info
         @info = new_info
         Index.sync_message message, true
@@ -782,13 +770,10 @@
     synced
   end
 
-<<<<<<< HEAD
-=======
   def sync_back_enabled?
     source.respond_to? :sync_back and $config[:sync_back_to_maildir] and source.sync_back_enabled?
   end
 
->>>>>>> f27661b1
   ## much faster than raw_message
   def each_raw_message_line &b
     source.each_raw_message_line info, &b
