--- conflicted
+++ resolved
@@ -222,13 +222,6 @@
             ## We need to add or unhide the message when it either did not exist
             ## before at all or when it was updated. We do *not* add/unhide when
             ## the same message was found at a different location
-<<<<<<< HEAD
-            if old_m
-              UpdateManager.relay self, :updated, m
-            elsif !old_m or not old_m.locations.member? m.location
-              UpdateManager.relay self, :added, m
-            end
-=======
             #if !old_m or not old_m.locations.member? m.location
               #UpdateManager.relay self, :added, m
             #end
@@ -236,8 +229,6 @@
             ## Update message regardless when it pops up in a new location
             ## TODO: Why do locations change with gmail source?
             UpdateManager.relay self, :added, m
-
->>>>>>> 43334a88
           when :delete
             Index.each_message({:location => [source.id, args[:info]]}, false) do |m|
               m.locations.delete Location.new(source, args[:info])
