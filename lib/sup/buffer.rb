require 'etc'
require 'thread'
require 'ncurses'

if defined? Ncurses
module Ncurses
  def rows
    lame, lamer = [], []
    stdscr.getmaxyx lame, lamer
    lame.first
  end

  def cols
    lame, lamer = [], []
    stdscr.getmaxyx lame, lamer
    lamer.first
  end

  def curx
    lame, lamer = [], []
    stdscr.getyx lame, lamer
    lamer.first
  end

  def mutex; @mutex ||= Mutex.new; end
  def sync &b; mutex.synchronize(&b); end

  ## magically, this stuff seems to work now. i could swear it didn't
  ## before. hm.
  def nonblocking_getch
    ## INSANTIY
    ## it is NECESSARY to wrap Ncurses.getch in a select() otherwise all
    ## background threads will be BLOCKED. (except in very modern versions
    ## of libncurses-ruby. the current one on ubuntu seems to work well.)
    if IO.select([$stdin], nil, nil, 0.5)
      c = Ncurses.getch
    end
  end

  module_function :rows, :cols, :curx, :nonblocking_getch, :mutex, :sync

  remove_const :KEY_ENTER
  remove_const :KEY_CANCEL

  KEY_ENTER = 10
  KEY_CANCEL = 7 # ctrl-g
  KEY_TAB = 9
end
end

module Redwood

class InputSequenceAborted < StandardError; end

class Buffer
  attr_reader :mode, :x, :y, :width, :height, :title, :atime
  bool_reader :dirty, :system
  bool_accessor :force_to_top

  def initialize window, mode, width, height, opts={}
    @w = window
    @mode = mode
    @dirty = true
    @focus = false
    @title = opts[:title] || ""
    @force_to_top = opts[:force_to_top] || false
    @x, @y, @width, @height = 0, 0, width, height
    @atime = Time.at 0
    @system = opts[:system] || false
  end

  def content_height; @height - 1; end
  def content_width; @width; end

  def resize rows, cols 
    return if cols == @width && rows == @height
    @width = cols
    @height = rows
    @dirty = true
    mode.resize rows, cols
  end

  def redraw status
    if @dirty
      draw status 
    else
      draw_status status
    end

    commit
  end

  def mark_dirty; @dirty = true; end

  def commit
    @dirty = false
    @w.noutrefresh
  end

  def draw status
    @mode.draw
    draw_status status
    commit
    @atime = Time.now
  end

  ## s nil means a blank line!
  def write y, x, s, opts={}
    return if x >= @width || y >= @height

    @w.attrset Colormap.color_for(opts[:color] || :none, opts[:highlight])
    s ||= ""
    maxl = @width - x # maximum display width width
    stringl = maxl    # string "length"
    ## the next horribleness is thanks to ruby's lack of widechar support
    stringl += 1 while stringl < s.length && s[0 ... stringl].display_length < maxl
    @w.mvaddstr y, x, s[0 ... stringl]
    unless opts[:no_fill]
      l = s.display_length
      unless l >= maxl
        @w.mvaddstr(y, x + l, " " * (maxl - l))
      end
    end
  end

  def clear
    @w.clear
  end

  def draw_status status
    write @height - 1, 0, status, :color => :status_color
  end

  def focus
    @focus = true
    @dirty = true
    @mode.focus
  end

  def blur
    @focus = false
    @dirty = true
    @mode.blur
  end
end

class BufferManager
  include Singleton

  attr_reader :focus_buf

  ## we have to define the key used to continue in-buffer search here, because
  ## it has special semantics that BufferManager deals with---current searches
  ## are canceled by any keypress except this one.
  CONTINUE_IN_BUFFER_SEARCH_KEY = "n"

  HookManager.register "status-bar-text", <<EOS
Sets the status bar. The default status bar contains the mode name, the buffer
title, and the mode status. Note that this will be called at least once per
keystroke, so excessive computation is discouraged.

Variables:
         num_inbox: number of messages in inbox
  num_inbox_unread: total number of messages marked as unread
         num_total: total number of messages in the index
          num_spam: total number of messages marked as spam
             title: title of the current buffer
              mode: current mode name (string)
            status: current mode status (string)
Return value: a string to be used as the status bar.
EOS

  HookManager.register "terminal-title-text", <<EOS
Sets the title of the current terminal, if applicable. Note that this will be
called at least once per keystroke, so excessive computation is discouraged.

Variables: the same as status-bar-text hook.
Return value: a string to be used as the terminal title.
EOS

  HookManager.register "extra-contact-addresses", <<EOS
A list of extra addresses to propose for tab completion, etc. when the
user is entering an email address. Can be plain email addresses or can
be full "User Name <email@domain.tld>" entries.

Variables: none
Return value: an array of email address strings.
EOS

  def initialize
    @name_map = {}
    @buffers = []
    @focus_buf = nil
    @dirty = true
    @minibuf_stack = []
    @minibuf_mutex = Mutex.new
    @textfields = {}
    @flash = nil
    @shelled = @asking = false
    @in_x = ENV["TERM"] =~ /(xterm|rxvt|screen)/
<<<<<<< HEAD
    @sigwinch_happened = false
    @sigwinch_mutex = Mutex.new

    self.class.i_am_the_instance self
=======
>>>>>>> 723e222e
  end

  def sigwinch_happened!; @sigwinch_mutex.synchronize { @sigwinch_happened = true } end
  def sigwinch_happened?; @sigwinch_mutex.synchronize { @sigwinch_happened } end

  def buffers; @name_map.to_a; end

  def focus_on buf
    return unless @buffers.member? buf
    return if buf == @focus_buf 
    @focus_buf.blur if @focus_buf
    @focus_buf = buf
    @focus_buf.focus
  end

  def raise_to_front buf
    @buffers.delete(buf) or return
    if @buffers.length > 0 && @buffers.last.force_to_top?
      @buffers.insert(-2, buf)
    else
      @buffers.push buf
    end
    focus_on @buffers.last
    @dirty = true
  end

  ## we reset force_to_top when rolling buffers. this is so that the
  ## human can actually still move buffers around, while still
  ## programmatically being able to pop stuff up in the middle of
  ## drawing a window without worrying about covering it up.
  ##
  ## if we ever start calling roll_buffers programmatically, we will
  ## have to change this. but it's not clear that we will ever actually
  ## do that.
  def roll_buffers
    @buffers.last.force_to_top = false
    raise_to_front @buffers.first
  end

  def roll_buffers_backwards
    return unless @buffers.length > 1
    @buffers.last.force_to_top = false
    raise_to_front @buffers[@buffers.length - 2]
  end

  def handle_input c
    if @focus_buf
      if @focus_buf.mode.in_search? && c != CONTINUE_IN_BUFFER_SEARCH_KEY[0]
        @focus_buf.mode.cancel_search!
        @focus_buf.mark_dirty
      end
      @focus_buf.mode.handle_input c
    end
  end

  def exists? n; @name_map.member? n; end
  def [] n; @name_map[n]; end
  def []= n, b
    raise ArgumentError, "duplicate buffer name" if b && @name_map.member?(n)
    raise ArgumentError, "title must be a string" unless n.is_a? String
    @name_map[n] = b
  end

  def completely_redraw_screen
    return if @shelled

    ## this magic makes Ncurses get the new size of the screen
    Ncurses.endwin
    Ncurses.stdscr.keypad 1
    Ncurses.refresh
    @sigwinch_mutex.synchronize { @sigwinch_happened = false }
    Redwood::log "new screen size is #{Ncurses.rows} x #{Ncurses.cols}"

    status, title = get_status_and_title(@focus_buf) # must be called outside of the ncurses lock

    Ncurses.sync do
      @dirty = true
      Ncurses.clear
      draw_screen :sync => false, :status => status, :title => title
    end
  end

  def draw_screen opts={}
    return if @shelled

    status, title =
      if opts.member? :status
        [opts[:status], opts[:title]]
      else
        raise "status must be supplied if draw_screen is called within a sync" if opts[:sync] == false
        get_status_and_title @focus_buf # must be called outside of the ncurses lock
      end

    ## http://rtfm.etla.org/xterm/ctlseq.html (see Operating System Controls)
    print "\033]0;#{title}\07" if title && @in_x

    Ncurses.mutex.lock unless opts[:sync] == false

    ## disabling this for the time being, to help with debugging
    ## (currently we only have one buffer visible at a time).
    ## TODO: reenable this if we allow multiple buffers
    false && @buffers.inject(@dirty) do |dirty, buf|
      buf.resize Ncurses.rows - minibuf_lines, Ncurses.cols
      #dirty ? buf.draw : buf.redraw
      buf.draw status
      dirty
    end

    ## quick hack
    if true
      buf = @buffers.last
      buf.resize Ncurses.rows - minibuf_lines, Ncurses.cols
      @dirty ? buf.draw(status) : buf.redraw(status)
    end

    draw_minibuf :sync => false unless opts[:skip_minibuf]

    @dirty = false
    Ncurses.doupdate
    Ncurses.refresh if opts[:refresh]
    Ncurses.mutex.unlock unless opts[:sync] == false
  end

  ## if the named buffer already exists, pops it to the front without
  ## calling the block. otherwise, gets the mode from the block and
  ## creates a new buffer. returns two things: the buffer, and a boolean
  ## indicating whether it's a new buffer or not.
  def spawn_unless_exists title, opts={}
    new = 
      if @name_map.member? title
        raise_to_front @name_map[title] unless opts[:hidden]
        false
      else
        mode = yield
        spawn title, mode, opts
        true
      end
    [@name_map[title], new]
  end

  def spawn title, mode, opts={}
    raise ArgumentError, "title must be a string" unless title.is_a? String
    realtitle = title
    num = 2
    while @name_map.member? realtitle
      realtitle = "#{title} <#{num}>"
      num += 1
    end

    width = opts[:width] || Ncurses.cols
    height = opts[:height] || Ncurses.rows - 1

    ## since we are currently only doing multiple full-screen modes,
    ## use stdscr for each window. once we become more sophisticated,
    ## we may need to use a new Ncurses::WINDOW
    ##
    ## w = Ncurses::WINDOW.new(height, width, (opts[:top] || 0),
    ## (opts[:left] || 0))
    w = Ncurses.stdscr
    b = Buffer.new w, mode, width, height, :title => realtitle, :force_to_top => opts[:force_to_top], :system => opts[:system]
    mode.buffer = b
    @name_map[realtitle] = b

    @buffers.unshift b
    if opts[:hidden]
      focus_on b unless @focus_buf
    else
      raise_to_front b
    end
    b
  end

  ## requires the mode to have #done? and #value methods
  def spawn_modal title, mode, opts={}
    b = spawn title, mode, opts
    draw_screen

    until mode.done?
      c = Ncurses.nonblocking_getch
      next unless c # getch timeout
      break if c == Ncurses::KEY_CANCEL
      begin
        mode.handle_input c
      rescue InputSequenceAborted # do nothing
      end
      draw_screen
      erase_flash
    end

    kill_buffer b
    mode.value
  end

  def kill_all_buffers_safely
    until @buffers.empty?
      ## inbox mode always claims it's unkillable. we'll ignore it.
      return false unless @buffers.last.mode.is_a?(InboxMode) || @buffers.last.mode.killable?
      kill_buffer @buffers.last
    end
    true
  end

  def kill_buffer_safely buf
    return false unless buf.mode.killable?
    kill_buffer buf
    true
  end

  def kill_all_buffers
    kill_buffer @buffers.first until @buffers.empty?
  end

  def kill_buffer buf
    raise ArgumentError, "buffer not on stack: #{buf}: #{buf.title.inspect}" unless @buffers.member? buf

    buf.mode.cleanup
    @buffers.delete buf
    @name_map.delete buf.title
    @focus_buf = nil if @focus_buf == buf
    if @buffers.empty?
      ## TODO: something intelligent here
      ## for now I will simply prohibit killing the inbox buffer.
    else
      raise_to_front @buffers.last
    end
  end

  def ask_with_completions domain, question, completions, default=nil
    ask domain, question, default do |s|
      completions.select { |x| x =~ /^#{Regexp::escape s}/i }.map { |x| [x, x] }
    end
  end

  def ask_many_with_completions domain, question, completions, default=nil
    ask domain, question, default do |partial|
      prefix, target = 
        case partial
        when /^\s*$/
          ["", ""]
        when /^(.*\s+)?(.*?)$/
          [$1 || "", $2]
        else
          raise "william screwed up completion: #{partial.inspect}"
        end

      completions.select { |x| x =~ /^#{Regexp::escape target}/i }.map { |x| [prefix + x, x] }
    end
  end

  def ask_many_emails_with_completions domain, question, completions, default=nil
    ask domain, question, default do |partial|
      prefix, target = partial.split_on_commas_with_remainder
      target ||= prefix.pop || ""
      prefix = prefix.join(", ") + (prefix.empty? ? "" : ", ")
      completions.select { |x| x =~ /^#{Regexp::escape target}/i }.sort_by { |c| [ContactManager.contact_for(c) ? 0 : 1, c] }.map { |x| [prefix + x, x] }
    end
  end

  def ask_for_filename domain, question, default=nil
    answer = ask domain, question, default do |s|
      if s =~ /(~([^\s\/]*))/ # twiddle directory expansion
        full = $1
        name = $2.empty? ? Etc.getlogin : $2
        dir = Etc.getpwnam(name).dir rescue nil
        if dir
          [[s.sub(full, dir), "~#{name}"]]
        else
          users.select { |u| u =~ /^#{Regexp::escape name}/ }.map do |u|
            [s.sub("~#{name}", "~#{u}"), "~#{u}"]
          end
        end
      else # regular filename completion
        Dir["#{s}*"].sort.map do |fn|
          suffix = File.directory?(fn) ? "/" : ""
          [fn + suffix, File.basename(fn) + suffix]
        end
      end
    end

    if answer
      answer =
        if answer.empty?
          spawn_modal "file browser", FileBrowserMode.new
        elsif File.directory?(answer)
          spawn_modal "file browser", FileBrowserMode.new(answer)
        else
          File.expand_path answer
        end
    end

    answer
  end

  ## returns an array of labels
  def ask_for_labels domain, question, default_labels, forbidden_labels=[]
    default_labels = default_labels - forbidden_labels - LabelManager::RESERVED_LABELS
    default = default_labels.join(" ")
    default += " " unless default.empty?

    # here I would prefer to give more control and allow all_labels instead of
    # user_defined_labels only
    applyable_labels = (LabelManager.user_defined_labels - forbidden_labels).map { |l| LabelManager.string_for l }.sort_by { |s| s.downcase }

    answer = ask_many_with_completions domain, question, applyable_labels, default

    return unless answer

    user_labels = answer.to_set_of_symbols
    user_labels.each do |l|
      if forbidden_labels.include?(l) || LabelManager::RESERVED_LABELS.include?(l)
        BufferManager.flash "'#{l}' is a reserved label!"
        return
      end
    end
    user_labels
  end

  def ask_for_contacts domain, question, default_contacts=[]
    default = default_contacts.map { |s| s.to_s }.join(" ")
    default += " " unless default.empty?

    recent = Index.load_contacts(AccountManager.user_emails, :num => 10).map { |c| [c.full_address, c.email] }
    contacts = ContactManager.contacts.map { |c| [ContactManager.alias_for(c), c.full_address, c.email] }

    completions = (recent + contacts).flatten.uniq
    completions += HookManager.run("extra-contact-addresses") || []
    answer = BufferManager.ask_many_emails_with_completions domain, question, completions, default

    if answer
      answer.split_on_commas.map { |x| ContactManager.contact_for(x) || Person.from_address(x) }
    end
  end

  ## for simplicitly, we always place the question at the very bottom of the
  ## screen
  def ask domain, question, default=nil, &block
    raise "impossible!" if @asking
    @asking = true

    @textfields[domain] ||= TextField.new
    tf = @textfields[domain]
    completion_buf = nil

    status, title = get_status_and_title @focus_buf

    Ncurses.sync do
      tf.activate Ncurses.stdscr, Ncurses.rows - 1, 0, Ncurses.cols, question, default, &block
      @dirty = true # for some reason that blanks the whole fucking screen
      draw_screen :sync => false, :status => status, :title => title
      tf.position_cursor
      Ncurses.refresh
    end

    while true
      c = Ncurses.nonblocking_getch
      next unless c # getch timeout
      break unless tf.handle_input c # process keystroke

      if tf.new_completions?
        kill_buffer completion_buf if completion_buf
        
        shorts = tf.completions.map { |full, short| short }
        prefix_len = shorts.shared_prefix.length

        mode = CompletionMode.new shorts, :header => "Possible completions for \"#{tf.value}\": ", :prefix_len => prefix_len
        completion_buf = spawn "<completions>", mode, :height => 10

        draw_screen :skip_minibuf => true
        tf.position_cursor
      elsif tf.roll_completions?
        completion_buf.mode.roll
        draw_screen :skip_minibuf => true
        tf.position_cursor
      end

      Ncurses.sync { Ncurses.refresh }
    end
    
    kill_buffer completion_buf if completion_buf

    @dirty = true
    @asking = false
    Ncurses.sync do
      tf.deactivate
      draw_screen :sync => false, :status => status, :title => title
    end
    tf.value
  end

  def ask_getch question, accept=nil
    raise "impossible!" if @asking

    accept = accept.split(//).map { |x| x[0] } if accept

    status, title = get_status_and_title @focus_buf
    Ncurses.sync do
      draw_screen :sync => false, :status => status, :title => title
      Ncurses.mvaddstr Ncurses.rows - 1, 0, question
      Ncurses.move Ncurses.rows - 1, question.length + 1
      Ncurses.curs_set 1
      Ncurses.refresh
    end

    @asking = true
    ret = nil
    done = false
    until done
      key = Ncurses.nonblocking_getch or next
      if key == Ncurses::KEY_CANCEL
        done = true
      elsif accept.nil? || accept.empty? || accept.member?(key)
        ret = key
        done = true
      end
    end

    @asking = false
    Ncurses.sync do
      Ncurses.curs_set 0
      draw_screen :sync => false, :status => status, :title => title
    end

    ret
  end

  ## returns true (y), false (n), or nil (ctrl-g / cancel)
  def ask_yes_or_no question
    case(r = ask_getch question, "ynYN")
    when ?y, ?Y
      true
    when nil
      nil
    else
      false
    end
  end

  ## turns an input keystroke into an action symbol. returns the action
  ## if found, nil if not found, and throws InputSequenceAborted if
  ## the user aborted a multi-key sequence. (Because each of those cases
  ## should be handled differently.)
  ##
  ## this is in BufferManager because multi-key sequences require prompting.
  def resolve_input_with_keymap c, keymap
    action, text = keymap.action_for c
    while action.is_a? Keymap # multi-key commands, prompt
      key = BufferManager.ask_getch text
      unless key # user canceled, abort
        erase_flash
        raise InputSequenceAborted
      end
      action, text = action.action_for(key) if action.has_key?(key)
    end
    action
  end

  def minibuf_lines
    @minibuf_mutex.synchronize do
      [(@flash ? 1 : 0) + 
       (@asking ? 1 : 0) +
       @minibuf_stack.compact.size, 1].max
    end
  end
  
  def draw_minibuf opts={}
    m = nil
    @minibuf_mutex.synchronize do
      m = @minibuf_stack.compact
      m << @flash if @flash
      m << "" if m.empty? unless @asking # to clear it
    end

    Ncurses.mutex.lock unless opts[:sync] == false
    Ncurses.attrset Colormap.color_for(:none)
    adj = @asking ? 2 : 1
    m.each_with_index do |s, i|
      Ncurses.mvaddstr Ncurses.rows - i - adj, 0, s + (" " * [Ncurses.cols - s.length, 0].max)
    end
    Ncurses.refresh if opts[:refresh]
    Ncurses.mutex.unlock unless opts[:sync] == false
  end

  def say s, id=nil
    new_id = nil

    @minibuf_mutex.synchronize do
      new_id = id.nil?
      id ||= @minibuf_stack.length
      @minibuf_stack[id] = s
    end

    if new_id
      draw_screen :refresh => true
    else
      draw_minibuf :refresh => true
    end

    if block_given?
      begin
        yield id
      ensure
        clear id
      end
    end
    id
  end

  def erase_flash; @flash = nil; end

  def flash s
    @flash = s
    draw_screen :refresh => true
  end

  ## a little tricky because we can't just delete_at id because ids
  ## are relative (they're positions into the array).
  def clear id
    @minibuf_mutex.synchronize do
      @minibuf_stack[id] = nil
      if id == @minibuf_stack.length - 1
        id.downto(0) do |i|
          break if @minibuf_stack[i]
          @minibuf_stack.delete_at i
        end
      end
    end

    draw_screen :refresh => true
  end

  def shell_out command
    @shelled = true
    Ncurses.sync do
      Ncurses.endwin
      system command
      Ncurses.stdscr.keypad 1
      Ncurses.refresh
      Ncurses.curs_set 0
    end
    @shelled = false
  end

private
  def default_status_bar buf
    " [#{buf.mode.name}] #{buf.title}   #{buf.mode.status}"
  end

  def default_terminal_title buf
    "Sup #{Redwood::VERSION} :: #{buf.title}"
  end

  def get_status_and_title buf
    opts = {
      :num_inbox => lambda { Index.num_results_for :label => :inbox },
      :num_inbox_unread => lambda { Index.num_results_for :labels => [:inbox, :unread] },
      :num_total => lambda { Index.size },
      :num_spam => lambda { Index.num_results_for :label => :spam },
      :title => buf.title,
      :mode => buf.mode.name,
      :status => buf.mode.status
    }

    statusbar_text = HookManager.run("status-bar-text", opts) || default_status_bar(buf)
    term_title_text = HookManager.run("terminal-title-text", opts) || default_terminal_title(buf)
    
    [statusbar_text, term_title_text]
  end

  def users
    unless @users
      @users = []
      while(u = Etc.getpwent)
        @users << u.name
      end
    end
    @users
  end
end
end<|MERGE_RESOLUTION|>--- conflicted
+++ resolved
@@ -198,13 +198,8 @@
     @flash = nil
     @shelled = @asking = false
     @in_x = ENV["TERM"] =~ /(xterm|rxvt|screen)/
-<<<<<<< HEAD
     @sigwinch_happened = false
     @sigwinch_mutex = Mutex.new
-
-    self.class.i_am_the_instance self
-=======
->>>>>>> 723e222e
   end
 
   def sigwinch_happened!; @sigwinch_mutex.synchronize { @sigwinch_happened = true } end
