# encoding: utf-8

module Redwood

class SearchManager
  include Singleton

  class ExpansionError < StandardError; end

  def initialize fn
    @fn = fn
    @searches = {}
    if File.exists? fn
      IO.foreach(fn) do |l|
        l =~ /^([^:]*): (.*)$/ or raise "can't parse #{fn} line #{l.inspect}"
        @searches[$1] = $2
      end
    end
    @modified = false

    @predefined_searches = { 'All mail' => 'Search all mail.' }
    @predefined_queries  = { 'All mail'.to_sym => { :qobj => Xapian::Query.new('Kmail'),
                                                    :load_spam => false,
                                                    :load_deleted => false,
                                                    :load_killed => false,
                                                    :text => 'Search all mail.'}
    }
    @predefined_searches.each do |k,v|
      @searches[k] = v
    end
  end

  def predefined_queries; return @predefined_queries; end
  def all_searches; return @searches.keys.sort; end
  def search_string_for name;
    if @predefined_searches.keys.member? name
      return name.to_sym
    end
    return @searches[name];
  end
  def valid_name? name; name =~ /^[\w-]+$/; end
  def name_format_hint; "letters, numbers, underscores and dashes only"; end

  def add name, search_string
    return unless valid_name? name
    @searches[name] = search_string
    @modified = true
  end

  def rename old, new
    return unless @searches.has_key? old
    search_string = @searches[old]
    delete old if add new, search_string
  end

  def edit name, search_string
    return unless @searches.has_key? name
    @searches[name] = search_string
    @modified = true
  end

  def delete name
    return unless @searches.has_key? name
    @searches.delete name
    @modified = true
  end

  def expand search_string
    expanded = search_string.dup
    until (matches = expanded.scan(/\{([\w-]+)\}/).flatten).empty?
      if !(unknown = matches - @searches.keys).empty?
        error_message = "Unknown \"#{unknown.join('", "')}\" when expanding \"#{search_string}\""
      elsif expanded.size >= 2048
        error_message = "Check for infinite recursion in \"#{search_string}\""
      end
      if error_message
        warn error_message
        raise ExpansionError, error_message
      end
      matches.each { |n| expanded.gsub! "{#{n}}", "(#{@searches[n]})" if @searches.has_key? n }
    end
    return expanded
  end

  def save
    return unless @modified
<<<<<<< HEAD
    File.open(@fn, "w:UTF-8") { |f| @searches.sort.each { |(n, s)| f.puts "#{n}: #{s}" } }
=======
    File.open(@fn, "w") { |f| (@searches - @predefined_searches.keys).sort.each { |(n, s)| f.puts "#{n}: #{s}" } }
>>>>>>> 3d441cd0
    @modified = false
  end
end

end<|MERGE_RESOLUTION|>--- conflicted
+++ resolved
@@ -84,11 +84,7 @@
 
   def save
     return unless @modified
-<<<<<<< HEAD
-    File.open(@fn, "w:UTF-8") { |f| @searches.sort.each { |(n, s)| f.puts "#{n}: #{s}" } }
-=======
-    File.open(@fn, "w") { |f| (@searches - @predefined_searches.keys).sort.each { |(n, s)| f.puts "#{n}: #{s}" } }
->>>>>>> 3d441cd0
+    File.open(@fn, "w:UTF-8") { |f| (@searches - @predefined_searches.keys).sort.each { |(n, s)| f.puts "#{n}: #{s}" } }
     @modified = false
   end
 end
