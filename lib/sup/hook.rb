--- conflicted
+++ resolved
@@ -117,20 +117,9 @@
 
   def hook_for name
     unless @hooks.member? name
-<<<<<<< HEAD
       @hooks[name] = begin
         returning IO.read(fn_for(name)) do
-          log "read '#{name}' from #{fn_for(name)}"
-=======
-      @hooks[name] =
-        begin
-          returning IO.read(fn_for(name)) do
-            debug "read '#{name}' from #{fn_for(name)}"
-          end
-        rescue SystemCallError => e
-          #log "disabled hook for '#{name}': #{e.message}"
-          nil
->>>>>>> eaa762c5
+          debug "read '#{name}' from #{fn_for(name)}"
         end
       rescue SystemCallError => e
         #log "disabled hook for '#{name}': #{e.message}"
