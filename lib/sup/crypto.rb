begin
  require 'gpgme'
rescue LoadError
end

module Redwood

class CryptoManager
  include Singleton

  class Error < StandardError; end

  OUTGOING_MESSAGE_OPERATIONS = OrderedHash.new(
    [:sign, "Sign"],
    [:sign_and_encrypt, "Sign and encrypt"],
    [:encrypt, "Encrypt only"]
  )

  HookManager.register "gpg-options", <<EOS
Runs before gpg is called, allowing you to modify the options (most
likely you would want to add something to certain commands, like
{:always_trust => true} to encrypting a message, but who knows).

Variables:
operation: what operation will be done ("sign", "encrypt", "decrypt" or "verify")
options: a dictionary of values to be passed to GPGME

Return value: a dictionary to be passed to GPGME
EOS

  HookManager.register "sig-output", <<EOS
Runs when the signature output is being generated, allowing you to
add extra information to your signatures if you want.

Variables:
signature: the signature object (class is GPGME::Signature)
from_key: the key that generated the signature (class is GPGME::Key)

Return value: an array of lines of output
EOS

  def initialize
    @mutex = Mutex.new

    @not_working_reason = nil

    # test if the gpgme gem is available
    @gpgme_present =
      begin
        begin
          GPGME.check_version({:protocol => GPGME::PROTOCOL_OpenPGP})
          true
        rescue GPGME::Error
          false
        end
      rescue NameError
        false
      end

    unless @gpgme_present
      @not_working_reason = ['gpgme gem not present', 
        'Install the gpgme gem in order to use signed and encrypted emails']
      return
    end

    # if gpg2 is available, it will start gpg-agent if required
    if (bin = `which gpg2`.chomp) =~ /\S/
      GPGME.set_engine_info GPGME::PROTOCOL_OpenPGP, bin, nil
    else
      # check if the gpg-options hook uses the passphrase_callback
      # if it doesn't then check if gpg agent is present
      gpg_opts = HookManager.run("gpg-options", 
                               {:operation => "sign", :options => {}}) || {}
      if gpg_opts[:passphrase_callback].nil?
        if ENV['GPG_AGENT_INFO'].nil?
          @not_working_reason = ["Environment variable 'GPG_AGENT_INFO' not set, is gpg-agent running?",
                             "If gpg-agent is running, try $ export `cat ~/.gpg-agent-info`"]
          return
        end

        gpg_agent_socket_file = ENV['GPG_AGENT_INFO'].split(':')[0]
        unless File.exist?(gpg_agent_socket_file)
          @not_working_reason = ["gpg-agent socket file #{gpg_agent_socket_file} does not exist"]
          return
        end

        s = File.stat(gpg_agent_socket_file)
        unless s.socket?
          @not_working_reason = ["gpg-agent socket file #{gpg_agent_socket_file} is not a socket"]
          return
        end
      end
    end
  end

  def have_crypto?; @not_working_reason.nil? end

  def sign from, to, payload
    return unknown_status(@not_working_reason) unless @not_working_reason.nil?

    gpg_opts = {:protocol => GPGME::PROTOCOL_OpenPGP, :armor => true, :textmode => true}
    gpg_opts.merge!(gen_sign_user_opts(from))
    gpg_opts = HookManager.run("gpg-options", 
                               {:operation => "sign", :options => gpg_opts}) || gpg_opts

    begin
      sig = GPGME.detach_sign(format_payload(payload), gpg_opts)
    rescue GPGME::Error => exc
      raise Error, gpgme_exc_msg(exc.message)
    end

    # if the key (or gpg-agent) is not available GPGME does not complain 
    # but just returns a zero length string. Let's catch that
    if sig.length == 0
      raise Error, gpgme_exc_msg("GPG failed to generate signature: check that gpg-agent is running and your key is available.")
    end
    end

    envelope = RMail::Message.new
    envelope.header["Content-Type"] = 'multipart/signed; protocol=application/pgp-signature'

    envelope.add_part payload
    signature = RMail::Message.make_attachment sig, "application/pgp-signature", nil, "signature.asc"
    envelope.add_part signature
    envelope
  end

  def encrypt from, to, payload, sign=false
    return unknown_status(@not_working_reason) unless @not_working_reason.nil?

    gpg_opts = {:protocol => GPGME::PROTOCOL_OpenPGP, :armor => true, :textmode => true}
    if sign
      gpg_opts.merge!(gen_sign_user_opts(from)) 
      gpg_opts.merge!({:sign => true})
    end
    gpg_opts = HookManager.run("gpg-options",
                               {:operation => "encrypt", :options => gpg_opts}) || gpg_opts
    recipients = to + [from]

    begin
      cipher = GPGME.encrypt(recipients, format_payload(payload), gpg_opts)
    rescue GPGME::Error => exc
      raise Error, gpgme_exc_msg(exc.message)
    end

    # if the key (or gpg-agent) is not available GPGME does not complain 
    # but just returns a zero length string. Let's catch that
    if cipher.length == 0
      raise Error, gpgme_exc_msg("GPG failed to generate cipher text: check that gpg-agent is running and your key is available.")
    end

    encrypted_payload = RMail::Message.new
    encrypted_payload.header["Content-Type"] = "application/octet-stream"
    encrypted_payload.header["Content-Disposition"] = 'inline; filename="msg.asc"'
    encrypted_payload.body = cipher

    control = RMail::Message.new
    control.header["Content-Type"] = "application/pgp-encrypted"
    control.header["Content-Disposition"] = "attachment"
    control.body = "Version: 1\n"

    envelope = RMail::Message.new
    envelope.header["Content-Type"] = 'multipart/encrypted; protocol=application/pgp-encrypted'

    envelope.add_part control
    envelope.add_part encrypted_payload
    envelope
  end

  def sign_and_encrypt from, to, payload
    encrypt from, to, payload, true
  end

  def verified_ok? verify_result
    valid = true
    unknown = false
    all_output_lines = []
    all_trusted = true

    verify_result.signatures.each do |signature|
      output_lines, trusted = sig_output_lines signature
      all_output_lines << output_lines
      all_output_lines.flatten!
      all_trusted &&= trusted

      err_code = GPGME::gpgme_err_code(signature.status)
      if err_code == GPGME::GPG_ERR_BAD_SIGNATURE
        valid = false
      elsif err_code != GPGME::GPG_ERR_NO_ERROR
        valid = false
        unknown = true
      end
    end

    if valid || !unknown
      summary_line = simplify_sig_line(verify_result.signatures[0].to_s, all_trusted)
    end

    if all_output_lines.length == 0
      Chunk::CryptoNotice.new :valid, "Encrypted message wasn't signed", all_output_lines
    elsif valid
      if all_trusted
        Chunk::CryptoNotice.new(:valid, summary_line, all_output_lines)
      else
        Chunk::CryptoNotice.new(:valid_untrusted, summary_line, all_output_lines)
      end
    elsif !unknown
      Chunk::CryptoNotice.new(:invalid, summary_line, all_output_lines)
    else
      unknown_status all_output_lines
    end
  end

  def verify payload, signature, detached=true # both RubyMail::Message objects
    return unknown_status(@not_working_reason) unless @not_working_reason.nil?

    gpg_opts = {:protocol => GPGME::PROTOCOL_OpenPGP}
    gpg_opts = HookManager.run("gpg-options",
                               {:operation => "verify", :options => gpg_opts}) || gpg_opts
    ctx = GPGME::Ctx.new(gpg_opts)
    sig_data = GPGME::Data.from_str signature.decode
    if detached
      signed_text_data = GPGME::Data.from_str(format_payload(payload))
      plain_data = nil
    else
      signed_text_data = nil
      plain_data = GPGME::Data.empty
    end
    begin
      ctx.verify(sig_data, signed_text_data, plain_data)
    rescue GPGME::Error => exc
<<<<<<< HEAD
      return unknown_status exc.message
=======
      return unknown_status [gpgme_exc_msg(exc.message)]
    end
    begin
      self.verified_ok? ctx.verify_result
    rescue ArgumentError => exc
      return unknown_status [gpgme_exc_msg(exc.message)]
>>>>>>> 675718e9
    end
  end

  ## returns decrypted_message, status, desc, lines
  def decrypt payload, armor=false # a RubyMail::Message object
    return unknown_status(@not_working_reason) unless @not_working_reason.nil?

    gpg_opts = {:protocol => GPGME::PROTOCOL_OpenPGP}
    gpg_opts = HookManager.run("gpg-options",
                               {:operation => "decrypt", :options => gpg_opts}) || gpg_opts
    ctx = GPGME::Ctx.new(gpg_opts)
    cipher_data = GPGME::Data.from_str(format_payload(payload))
    plain_data = GPGME::Data.empty
    begin
      ctx.decrypt_verify(cipher_data, plain_data)
    rescue GPGME::Error => exc
      return Chunk::CryptoNotice.new(:invalid, "This message could not be decrypted", gpgme_exc_msg(exc.message))
    end
    begin
      sig = self.verified_ok? ctx.verify_result
    rescue ArgumentError => exc
      sig = unknown_status [gpgme_exc_msg(exc.message)]
    end
    plain_data.seek(0, IO::SEEK_SET)
    output = plain_data.read
    output.force_encoding Encoding::ASCII_8BIT if output.respond_to? :force_encoding

    ## TODO: test to see if it is still necessary to do a 2nd run if verify
    ## fails.
    #
    ## check for a valid signature in an extra run because gpg aborts if the
    ## signature cannot be verified (but it is still able to decrypt)
    #sigoutput = run_gpg "#{payload_fn.path}"
    #sig = self.old_verified_ok? sigoutput, $?

    if armor
      msg = RMail::Message.new
      # Look for Charset, they are put before the base64 crypted part
      charsets = payload.body.split("\n").grep(/^Charset:/)
      if !charsets.empty? and charsets[0] =~ /^Charset: (.+)$/
        output = Iconv.easy_decode($encoding, $1, output)
      end
      msg.body = output
    else
      # It appears that some clients use Windows new lines - CRLF - but RMail
      # splits the body and header on "\n\n". So to allow the parse below to
      # succeed, we will convert the newlines to what RMail expects
      output = output.gsub(/\r\n/, "\n")
      # This is gross. This decrypted payload could very well be a multipart
      # element itself, as opposed to a simple payload. For example, a
      # multipart/signed element, like those generated by Mutt when encrypting
      # and signing a message (instead of just clearsigning the body).
      # Supposedly, decrypted_payload being a multipart element ought to work
      # out nicely because Message::multipart_encrypted_to_chunks() runs the
      # decrypted message through message_to_chunks() again to get any
      # children. However, it does not work as intended because these inner
      # payloads need not carry a MIME-Version header, yet they are fed to
      # RMail as a top-level message, for which the MIME-Version header is
      # required. This causes for the part not to be detected as multipart,
      # hence being shown as an attachment. If we detect this is happening,
      # we force the decrypted payload to be interpreted as MIME.
      msg = RMail::Parser.read output
      if msg.header.content_type =~ %r{^multipart/} && !msg.multipart?
        output = "MIME-Version: 1.0\n" + output
        output.force_encoding Encoding::ASCII_8BIT if output.respond_to? :force_encoding
        msg = RMail::Parser.read output
      end
    end
    notice = Chunk::CryptoNotice.new :valid, "This message has been decrypted for display"
    [notice, sig, msg]
  end

private

  def unknown_status lines=[]
    Chunk::CryptoNotice.new :unknown, "Unable to determine validity of cryptographic signature", lines
  end

<<<<<<< HEAD
=======
  def gpgme_exc_msg msg
    err_msg = "Exception in GPGME call: #{msg}"
    info err_msg
    err_msg
  end

>>>>>>> 675718e9
  ## here's where we munge rmail output into the format that signed/encrypted
  ## PGP/GPG messages should be
  def format_payload payload
    payload.to_s.gsub(/(^|[^\r])\n/, "\\1\r\n")
  end

  # remove the hex key_id and info in ()
  def simplify_sig_line sig_line, trusted
    sig_line.sub!(/from [0-9A-F]{16} /, "from ")
    if !trusted
      sig_line.sub!(/Good signature/, "Good (untrusted) signature")
    end
    sig_line
  end

  def sig_output_lines signature
    # It appears that the signature.to_s call can lead to a EOFError if
    # the key is not found. So start by looking for the key.
    ctx = GPGME::Ctx.new
    begin
      from_key = ctx.get_key(signature.fingerprint)
<<<<<<< HEAD
      first_sig = signature.to_s.sub(/from [0-9A-F]{16} /, 'from "') + '"'
    rescue EOFError
=======
      if GPGME::gpgme_err_code(signature.status) == GPGME::GPG_ERR_GENERAL
        first_sig = "General error on signature verification for #{signature.fingerprint}"
      elsif signature.to_s
        first_sig = signature.to_s.sub(/from [0-9A-F]{16} /, 'from "') + '"'
      else
        first_sig = "Unknown error or empty signature"
      end
    rescue EOFError 
>>>>>>> 675718e9
      from_key = nil
      first_sig = "No public key available for #{signature.fingerprint}"
    end

    time_line = "Signature made " + signature.timestamp.strftime("%a %d %b %Y %H:%M:%S %Z") +
                " using " + key_type(from_key, signature.fingerprint) +
                "key ID " + signature.fingerprint[-8..-1]
    output_lines = [time_line, first_sig]

    trusted = false
    if from_key
      # first list all the uids
      if from_key.uids.length > 1
        aka_list = from_key.uids[1..-1]
        aka_list.each { |aka| output_lines << '                aka "' + aka.uid + '"' }
      end

      # now we want to look at the trust of that key
      if signature.validity != GPGME::GPGME_VALIDITY_FULL && signature.validity != GPGME::GPGME_VALIDITY_MARGINAL
        output_lines << "WARNING: This key is not certified with a trusted signature!"
        output_lines << "There is no indication that the signature belongs to the owner"
        output_lines << "Full fingerprint is: " + (0..9).map {|i| signature.fpr[(i*4),4]}.join(":")
      else
        trusted = true
      end

      # finally, run the hook
      output_lines << HookManager.run("sig-output",
                               {:signature => signature, :from_key => from_key})
    end
    return output_lines, trusted
  end

  def key_type key, fpr
    return "" if key.nil?
    subkey = key.subkeys.find {|subkey| subkey.fpr == fpr || subkey.keyid == fpr }
    return "" if subkey.nil?

    case subkey.pubkey_algo
    when GPGME::PK_RSA then "RSA "
    when GPGME::PK_DSA then "DSA "
    when GPGME::PK_ELG then "ElGamel "
    when GPGME::PK_ELG_E then "ElGamel "
    end
  end

  # logic is:
  # if    gpgkey set for this account, then use that
  # elsif only one account,            then leave blank so gpg default will be user
  # else                                    set --local-user from_email_address
  def gen_sign_user_opts from
    account = AccountManager.account_for from
    account ||= AccountManager.default_account
    if !account.gpgkey.nil?
      opts = {:signers => account.gpgkey}
    elsif AccountManager.user_emails.length == 1
      # only one account
      opts = {}
    else
      opts = {:signers => from}
    end
    opts
  end
end
end<|MERGE_RESOLUTION|>--- conflicted
+++ resolved
@@ -229,16 +229,12 @@
     begin
       ctx.verify(sig_data, signed_text_data, plain_data)
     rescue GPGME::Error => exc
-<<<<<<< HEAD
-      return unknown_status exc.message
-=======
       return unknown_status [gpgme_exc_msg(exc.message)]
     end
     begin
       self.verified_ok? ctx.verify_result
     rescue ArgumentError => exc
       return unknown_status [gpgme_exc_msg(exc.message)]
->>>>>>> 675718e9
     end
   end
 
@@ -317,15 +313,12 @@
     Chunk::CryptoNotice.new :unknown, "Unable to determine validity of cryptographic signature", lines
   end
 
-<<<<<<< HEAD
-=======
   def gpgme_exc_msg msg
     err_msg = "Exception in GPGME call: #{msg}"
     info err_msg
     err_msg
   end
 
->>>>>>> 675718e9
   ## here's where we munge rmail output into the format that signed/encrypted
   ## PGP/GPG messages should be
   def format_payload payload
@@ -347,10 +340,6 @@
     ctx = GPGME::Ctx.new
     begin
       from_key = ctx.get_key(signature.fingerprint)
-<<<<<<< HEAD
-      first_sig = signature.to_s.sub(/from [0-9A-F]{16} /, 'from "') + '"'
-    rescue EOFError
-=======
       if GPGME::gpgme_err_code(signature.status) == GPGME::GPG_ERR_GENERAL
         first_sig = "General error on signature verification for #{signature.fingerprint}"
       elsif signature.to_s
@@ -359,7 +348,6 @@
         first_sig = "Unknown error or empty signature"
       end
     rescue EOFError 
->>>>>>> 675718e9
       from_key = nil
       first_sig = "No public key available for #{signature.fingerprint}"
     end
