# encoding: utf-8

require 'rubygems'
require 'yaml'
YAML::ENGINE.yamler = 'psych'
require 'zlib'
require 'thread'
require 'fileutils'
require 'locale'
require 'curses'
require 'rmail'
begin
  require 'fastthread'
rescue LoadError
end

class Object
  ## this is for debugging purposes because i keep calling #id on the
  ## wrong object and i want it to throw an exception
  def id
    raise "wrong id called on #{self.inspect}"
  end
end

class Module
  def yaml_properties *props
    props = props.map { |p| p.to_s }

    path = name.gsub(/::/, "/")
    yaml_tag "!#{Redwood::YAML_DOMAIN},#{Redwood::YAML_DATE}/#{path}"

    define_method :init_with do |coder|
      initialize(*coder.map.values_at(*props))
    end

    define_method :encode_with do |coder|
      coder.map = props.inject({}) do |hash, key|
        hash[key] = instance_variable_get("@#{key}")
        hash
      end
    end

    # Legacy
    Psych.load_tags["!#{Redwood::LEGACY_YAML_DOMAIN},#{Redwood::YAML_DATE}/#{path}"] = self
  end
end

module Redwood
  BASE_DIR   = ENV["SUP_BASE"] || File.join(ENV["HOME"], ".sup")
  CONFIG_FN  = File.join(BASE_DIR, "config.yaml")
  COLOR_FN   = File.join(BASE_DIR, "colors.yaml")
  SOURCE_FN  = File.join(BASE_DIR, "sources.yaml")
  LABEL_FN   = File.join(BASE_DIR, "labels.txt")
  CONTACT_FN = File.join(BASE_DIR, "contacts.txt")
  DRAFT_DIR  = File.join(BASE_DIR, "drafts")
  SENT_FN    = File.join(BASE_DIR, "sent.mbox")
  LOCK_FN    = File.join(BASE_DIR, "lock")
  SUICIDE_FN = File.join(BASE_DIR, "please-kill-yourself")
  HOOK_DIR   = File.join(BASE_DIR, "hooks")
  SEARCH_FN  = File.join(BASE_DIR, "searches.txt")
  LOG_FN     = File.join(BASE_DIR, "log")
  SYNC_OK_FN = File.join(BASE_DIR, "sync-back-ok")

  YAML_DOMAIN = "supmua.org"
  LEGACY_YAML_DOMAIN = "masanjin.net"
  YAML_DATE = "2006-10-01"
  MAILDIR_SYNC_CHECK_SKIPPED = 'SKIPPED'

  ## record exceptions thrown in threads nicely
  @exceptions = []
  @exception_mutex = Mutex.new

  attr_reader :exceptions
  def record_exception e, name
    @exception_mutex.synchronize do
      @exceptions ||= []
      @exceptions << [e, name]
    end
  end

  def reporting_thread name
    if $opts[:no_threads]
      yield
    else
      ::Thread.new do
        begin
          yield
        rescue Exception => e
          record_exception e, name
        end
      end
    end
  end

  module_function :reporting_thread, :record_exception, :exceptions

## one-stop shop for yamliciousness
  def save_yaml_obj o, fn, safe=false, backup=false
    o = if o.is_a?(Array)
      o.map { |x| (x.respond_to?(:before_marshal) && x.before_marshal) || x }
    elsif o.respond_to? :before_marshal
      o.before_marshal
    else
      o
    end

    mode = if File.exists? fn
      File.stat(fn).mode
    else
      0600
    end

    if backup
      backup_fn = fn + '.bak'
      if File.exists?(fn) && File.size(fn) > 0
        File.open(backup_fn, "w", mode) do |f|
          File.open(fn, "r") { |old_f| FileUtils.copy_stream old_f, f }
          f.fsync
        end
      end
      File.open(fn, "w") do |f|
        f.puts o.to_yaml
        f.fsync
      end
    elsif safe
      safe_fn = "#{File.dirname fn}/safe_#{File.basename fn}"
      File.open(safe_fn, "w", mode) do |f|
        f.puts o.to_yaml
        f.fsync
      end
      FileUtils.mv safe_fn, fn
    else
      File.open(fn, "w", mode) do |f|
        f.puts o.to_yaml
        f.fsync
      end
    end
  end

  def load_yaml_obj fn, compress=false
    o = if File.exists? fn
      if compress
        Zlib::GzipReader.open(fn) { |f| YAML::load f }
      else
        YAML::load_file fn
      end
    end
    if o.is_a?(Array)
      o.each { |x| x.after_unmarshal! if x.respond_to?(:after_unmarshal!) }
    else
      o.after_unmarshal! if o.respond_to?(:after_unmarshal!)
    end
    o
  end

  def managers
    %w(HookManager SentManager ContactManager LabelManager AccountManager
    DraftManager UpdateManager PollManager CryptoManager UndoManager
    SourceManager SearchManager IdleManager).map { |x| Redwood.const_get x.to_sym }
  end

  def start bypass_sync_check = false
    managers.each { |x| fail "#{x} already instantiated" if x.instantiated? }

    FileUtils.mkdir_p Redwood::BASE_DIR
    $config = load_config Redwood::CONFIG_FN
    @log_io = File.open(Redwood::LOG_FN, 'a')
    Redwood::Logger.add_sink @log_io
    Redwood::HookManager.init Redwood::HOOK_DIR
    Redwood::SentManager.init $config[:sent_source] || 'sup://sent'
    Redwood::ContactManager.init Redwood::CONTACT_FN
    Redwood::LabelManager.init Redwood::LABEL_FN
    Redwood::AccountManager.init $config[:accounts]
    Redwood::DraftManager.init Redwood::DRAFT_DIR
    Redwood::SearchManager.init Redwood::SEARCH_FN

    managers.each { |x| x.init unless x.instantiated? }

    return if bypass_sync_check

<<<<<<< HEAD
    if $config[:sync_back_to_maildir] and not File.exists? Redwood::SYNC_OK_FN
      $stderr.puts <<EOS
WARNING
-------

It appears that the "sync_back_to_maildir" option has been changed
from false to true since the last execution of sup.
=======
    if $config[:sync_back_to_maildir]
      if not File.exists? Redwood::SYNC_OK_FN
        Redwood.warn_syncback <<EOS
It appears that the "sync_back_to_maildir" option has been changed
from false to true since the last execution of sup.
EOS
        $stderr.puts <<EOS

Should I complain about this again? (Y/n)
EOS
        File.open(Redwood::SYNC_OK_FN, 'w') {|f| f.write(Redwood::MAILDIR_SYNC_CHECK_SKIPPED) } if STDIN.gets.chomp.downcase == 'n'
      elsif not $config[:sync_back_to_maildir] and File.exists? Redwood::SYNC_OK_FN
        File.delete(Redwood::SYNC_OK_FN)
      end
    end
  end

  def check_syncback_settings
    active_sync_sources = File.readlines(Redwood::SYNC_OK_FN).collect { |s| s.strip }
    return if active_sync_sources.length == 1 and active_sync_sources[0] == Redwood::MAILDIR_SYNC_CHECK_SKIPPED
    sources = SourceManager.sources
    newly_synced = sources.select { |s| s.is_a? Maildir and s.sync_back_enabled? and not active_sync_sources.include? s.uri }
    unless newly_synced.empty?
      Redwood.warn_syncback <<EOS
It appears that the option "sync_back" of the following source(s)
has been changed from false to true since the last execution of
sup:

#{newly_synced.join("\n")}
EOS
    end
  end

  def self.warn_syncback details
    $stderr.puts <<EOS
WARNING
-------

#{details}
>>>>>>> f27661b1

It is *strongly* recommended that you run "sup-sync-back-maildir"
before continuing, otherwise you might lose informations in your
Xapian index.

This script should be executed each time the "sync_back_to_maildir" is
changed from false to true.

Please run "sup-sync-back-maildir -h" to see why it is useful.

Are you really sure you want to continue? (y/N)
EOS
<<<<<<< HEAD
      abort "Aborted" unless STDIN.gets.chomp.downcase == 'y'
      $stderr.puts <<EOS

Should I complain about this again? (Y/n)
EOS
      File.open(Redwood::SYNC_OK_FN, 'w') {|f| f.write("SKIPPED") } if STDIN.gets.chomp.downcase == 'n'
    elsif not $config[:sync_back_to_maildir] and File.exists? Redwood::SYNC_OK_FN
      File.delete(Redwood::SYNC_OK_FN)
    end
=======
    abort "Aborted" unless STDIN.gets.chomp.downcase == 'y'
>>>>>>> f27661b1
  end

  def finish
    Redwood::LabelManager.save if Redwood::LabelManager.instantiated?
    Redwood::ContactManager.save if Redwood::ContactManager.instantiated?
    Redwood::SearchManager.save if Redwood::SearchManager.instantiated?
    Redwood::Logger.remove_sink @log_io

    managers.each { |x| x.deinstantiate! if x.instantiated? }

    @log_io.close
    @log_io = nil
    $config = nil
  end

  ## not really a good place for this, so I'll just dump it here.
  ##
  ## a source error is either a FatalSourceError or an OutOfSyncSourceError.
  ## the superclass SourceError is just a generic.
  def report_broken_sources opts={}
    return unless BufferManager.instantiated?

    broken_sources = SourceManager.sources.select { |s| s.error.is_a? FatalSourceError }
    unless broken_sources.empty?
      BufferManager.spawn_unless_exists("Broken source notification for #{broken_sources.join(',')}", opts) do
        TextMode.new(<<EOM)
Source error notification
-------------------------

Hi there. It looks like one or more message sources is reporting
errors. Until this is corrected, messages from these sources cannot
be viewed, and new messages will not be detected.

#{broken_sources.map { |s| "Source: " + s.to_s + "\n Error: " + s.error.message.wrap(70).join("\n        ")}.join("\n\n")}
EOM
#' stupid ruby-mode
      end
    end

    desynced_sources = SourceManager.sources.select { |s| s.error.is_a? OutOfSyncSourceError }
    unless desynced_sources.empty?
      BufferManager.spawn_unless_exists("Out-of-sync source notification for #{broken_sources.join(',')}", opts) do
        TextMode.new(<<EOM)
Out-of-sync source notification
-------------------------------

Hi there. It looks like one or more sources has fallen out of sync
with my index. This can happen when you modify these sources with
other email clients. (Sorry, I don't play well with others.)

Until this is corrected, messages from these sources cannot be viewed,
and new messages will not be detected. Luckily, this is easy to correct!

#{desynced_sources.map do |s|
  "Source: " + s.to_s +
   "\n Error: " + s.error.message.wrap(70).join("\n        ") +
   "\n   Fix: sup-sync --changed #{s.to_s}"
  end}
EOM
#' stupid ruby-mode
      end
    end
  end


  ## set up default configuration file
  def load_config filename
    default_config = {
      :editor => ENV["EDITOR"] || "/usr/bin/vim -f -c 'setlocal spell spelllang=en_us' -c 'set filetype=mail'",
      :thread_by_subject => false,
      :edit_signature => false,
      :ask_for_from => false,
      :ask_for_to => true,
      :ask_for_cc => true,
      :ask_for_bcc => false,
      :ask_for_subject => true,
      :account_selector => true,
      :confirm_no_attachments => true,
      :confirm_top_posting => true,
      :jump_to_open_message => true,
      :discard_snippets_from_encrypted_messages => false,
      :load_more_threads_when_scrolling => true,
      :default_attachment_save_dir => "",
      :sent_source => "sup://sent",
      :archive_sent => true,
      :poll_interval => 300,
      :wrap_width => 0,
      :slip_rows => 0,
      :col_jump => 2,
      :stem_language => "english",
      :sync_back_to_maildir => false
    }
    if File.exists? filename
      config = Redwood::load_yaml_obj filename
      abort "#{filename} is not a valid configuration file (it's a #{config.class}, not a hash)" unless config.is_a?(Hash)
      default_config.merge config
    else
      require 'etc'
      require 'socket'
      name = Etc.getpwnam(ENV["USER"]).gecos.split(/,/).first.force_encoding($encoding).fix_encoding! rescue nil
      name ||= ENV["USER"]
      email = ENV["USER"] + "@" +
        begin
          Socket.gethostbyname(Socket.gethostname).first
        rescue SocketError
          Socket.gethostname
        end

      config = {
        :accounts => {
          :default => {
            :name => name.dup.fix_encoding!,
            :email => email.dup.fix_encoding!,
            :alternates => [],
            :sendmail => "/usr/sbin/sendmail -oem -ti",
            :signature => File.join(ENV["HOME"], ".signature"),
            :gpgkey => ""
          }
        },
      }
      config.merge! default_config
      begin
        Redwood::save_yaml_obj config, filename, false, true
      rescue StandardError => e
        $stderr.puts "warning: #{e.message}"
      end
      config
    end
  end

  module_function :save_yaml_obj, :load_yaml_obj, :start, :finish,
                  :report_broken_sources, :load_config, :managers,
                  :check_syncback_settings
end

require 'sup/version'
require "sup/util"
require "sup/hook"
require "sup/time"

## everything we need to get logging working
require "sup/logger/singleton"

## determine encoding and character set
$encoding = Locale.current.charset
$encoding = "UTF-8" if $encoding == "utf8"
$encoding = "UTF-8" if $encoding == "UTF8"
if $encoding
  debug "using character set encoding #{$encoding.inspect}"
else
  warn "can't find character set by using locale, defaulting to utf-8"
  $encoding = "UTF-8"
end

# test encoding
teststr = "test"
teststr.encode('UTF-8')
begin
  teststr.encode($encoding)
rescue Encoding::ConverterNotFoundError
  warn "locale encoding is invalid, defaulting to utf-8"
  $encoding = "UTF-8"
end

require "sup/buffer"
require "sup/keymap"
require "sup/mode"
require "sup/modes/scroll_mode"
require "sup/modes/text_mode"
require "sup/modes/log_mode"
require "sup/update"
require "sup/message_chunks"
require "sup/message"
require "sup/source"
require "sup/mbox"
require "sup/maildir"
require "sup/maildirroot"
require "sup/person"
require "sup/account"
require "sup/thread"
require "sup/interactive_lock"
require "sup/index"
require "sup/textfield"
require "sup/colormap"
require "sup/label"
require "sup/contact"
require "sup/tagger"
require "sup/draft"
require "sup/poll"
require "sup/crypto"
require "sup/undo"
require "sup/horizontal_selector"
require "sup/modes/line_cursor_mode"
require "sup/modes/help_mode"
require "sup/modes/edit_message_mode"
require "sup/modes/edit_message_async_mode"
require "sup/modes/compose_mode"
require "sup/modes/resume_mode"
require "sup/modes/forward_mode"
require "sup/modes/reply_mode"
require "sup/modes/label_list_mode"
require "sup/modes/contact_list_mode"
require "sup/modes/thread_view_mode"
require "sup/modes/thread_index_mode"
require "sup/modes/label_search_results_mode"
require "sup/modes/search_results_mode"
require "sup/modes/person_search_results_mode"
require "sup/modes/inbox_mode"
require "sup/modes/buffer_list_mode"
require "sup/modes/poll_mode"
require "sup/modes/file_browser_mode"
require "sup/modes/completion_mode"
require "sup/modes/console_mode"
require "sup/sent"
require "sup/search"
require "sup/modes/search_list_mode"
require "sup/idle"

$:.each do |base|
  d = File.join base, "sup/share/modes/"
  Redwood::Mode.load_all_modes d if File.directory? d
end<|MERGE_RESOLUTION|>--- conflicted
+++ resolved
@@ -178,15 +178,6 @@
 
     return if bypass_sync_check
 
-<<<<<<< HEAD
-    if $config[:sync_back_to_maildir] and not File.exists? Redwood::SYNC_OK_FN
-      $stderr.puts <<EOS
-WARNING
--------
-
-It appears that the "sync_back_to_maildir" option has been changed
-from false to true since the last execution of sup.
-=======
     if $config[:sync_back_to_maildir]
       if not File.exists? Redwood::SYNC_OK_FN
         Redwood.warn_syncback <<EOS
@@ -226,7 +217,6 @@
 -------
 
 #{details}
->>>>>>> f27661b1
 
 It is *strongly* recommended that you run "sup-sync-back-maildir"
 before continuing, otherwise you might lose informations in your
@@ -239,19 +229,7 @@
 
 Are you really sure you want to continue? (y/N)
 EOS
-<<<<<<< HEAD
-      abort "Aborted" unless STDIN.gets.chomp.downcase == 'y'
-      $stderr.puts <<EOS
-
-Should I complain about this again? (Y/n)
-EOS
-      File.open(Redwood::SYNC_OK_FN, 'w') {|f| f.write("SKIPPED") } if STDIN.gets.chomp.downcase == 'n'
-    elsif not $config[:sync_back_to_maildir] and File.exists? Redwood::SYNC_OK_FN
-      File.delete(Redwood::SYNC_OK_FN)
-    end
-=======
     abort "Aborted" unless STDIN.gets.chomp.downcase == 'y'
->>>>>>> f27661b1
   end
 
   def finish
