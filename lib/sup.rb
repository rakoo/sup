--- conflicted
+++ resolved
@@ -1,8 +1,5 @@
 require 'rubygems'
-<<<<<<< HEAD
-=======
-
->>>>>>> e9ce7d29
+
 require 'syck'
 require 'yaml'
 if YAML.const_defined? :ENGINE
