--- conflicted
+++ resolved
@@ -52,12 +52,9 @@
     s.add_runtime_dependency "mime-types", "~> 1.0"
     s.add_runtime_dependency "locale", "~> 2.0"
     s.add_runtime_dependency "chronic", "~> 0.9.1"
-<<<<<<< HEAD
     s.add_runtime_dependency "leveldb-ruby"
     s.add_runtime_dependency "snappy"
-=======
     s.add_runtime_dependency "unicode", "~> 0.4.4"
->>>>>>> 6718c565
 
     s.add_development_dependency "bundler", "~> 1.3"
     s.add_development_dependency "rake"
